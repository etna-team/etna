--- conflicted
+++ resolved
@@ -8,15 +8,12 @@
 ## Unreleased
 ### Added
 - Add params_to_tune for DeepStateModel ([#115](https://github.com/etna-team/etna/issues/115))
-<<<<<<< HEAD
-- Add DeepARNativeModel ([#114](https://github.com/etna-team/etna/pull/114))
-- 
-- 
-=======
+- 
+- 
 - Handle new functionality for prediction intervals in the `plot_forecast` ([#130](https://github.com/etna-team/etna/pull/130))  
 - Add `get_historical_forecasts` to pipelines for forecast estimation at each fold on the historical dataset ([#143](https://github.com/etna-team/etna/pull/143))
->>>>>>> 51e6d92d
-- 
+- Add DeepARNativeModel ([#114](https://github.com/etna-team/etna/pull/114))
+
 - 
 - 
 - 

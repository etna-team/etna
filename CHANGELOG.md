--- conflicted
+++ resolved
@@ -21,12 +21,9 @@
 - 
 - 
 - 
-- 
-<<<<<<< HEAD
+-
 - Update pipelines documentation ([#408](https://github.com/etna-team/etna/pull/408))
-=======
 - Update formulas for metrics in documentation ([#406](https://github.com/etna-team/etna/pull/406))
->>>>>>> 4a8bbb55
 - 
 - Update documentation to explain how to contribute and work with discussions, update templates for issues ([#395](https://github.com/etna-team/etna/pull/395))
 - Remove "Other issue" template, update links to discussions in issue creation menu ([#401](https://github.com/etna-team/etna/pull/401))
@@ -34,12 +31,9 @@
 
 ### Fixed
 - Fix rendering in 210 tutorial ([#386](https://github.com/etna-team/etna/pull/386))
-<<<<<<< HEAD
 - Fix typo in 103 tutorial ([#408](https://github.com/etna-team/etna/pull/408))
-=======
 - Remove sorting of `ts.df` by timestamps in `plot_forecast` and `plot_forecast_decomposition` ([#410](https://github.com/etna-team/etna/pull/410))
 - 
->>>>>>> 4a8bbb55
 - 
 - 
 - Fix passing custom model to `STLTransform` ([#412](https://github.com/etna-team/etna/pull/412))

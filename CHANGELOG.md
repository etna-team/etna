# Changelog

All notable changes to this project will be documented in this file.

The format is based on [Keep a Changelog](https://keepachangelog.com/en/1.0.0/),
and this project adheres to [Semantic Versioning](https://semver.org/spec/v2.0.0.html).

## Unreleased
### Added
- Add `load_dataset` to public API ([#484](https://github.com/etna-team/etna/pull/484))
- Add example of using custom pipeline pools in `Auto` ([#504](https://github.com/etna-team/etna/pull/504))
- Add `MetricWithMissingHandling` base class, change signature of `etna.metrics.Metric` to return `None` values ([#514](https://github.com/etna-team/etna/pull/514))
- Add `ChronosModel` ([#511](https://github.com/etna-team/etna/pull/511))
- Add `ChronosBoltModel` ([#511](https://github.com/etna-team/etna/pull/511))
- Add usage example of `ChronosModel` and `ChronosBoltModel` in `202-NN_examples` notebook ([#511](https://github.com/etna-team/etna/pull/511))
- 
- 
- 
- 
- Add `MissingCounter` metric ([#520](https://github.com/etna-team/etna/pull/520))
- 
- 
- 
- 
- 
- 

### Changed
- 
- 
- Add docstring warning about handling non-regressors (including target) to children of `WindowStatisticsTransform` ([#474](https://github.com/etna-team/etna/pull/474))
- Add parameter `missing_mode` into `MSE` metric ([#515](https://github.com/etna-team/etna/pull/515))
- Add parameter `missing_mode` into `MAE` metric ([#523](https://github.com/etna-team/etna/pull/523))
- Add parameter `missing_mode` into `MAPE` and `SMAPE` metrics ([#524](https://github.com/etna-team/etna/pull/524))
- Add parameter `missing_mode` into `Sign`, `WAPE` and `MaxDeviation` metrics ([#530](https://github.com/etna-team/etna/pull/530))
- 
- Update `aggregate_metrics_df` to work with `None` values ([#522](https://github.com/etna-team/etna/pull/522))
- 
- 
<<<<<<< HEAD
- Add parameter `missing_mode` into `R2` and `MedAE` metrics ([#537](https://github.com/etna-team/etna/pull/537))
=======
- Rework validation of `FoldMask` to not fail on tail nans ([#536](https://github.com/etna-team/etna/pull/536))
>>>>>>> 8c4bdb48
- 
- 

### Fixed
- Fix working with `embedding_sizes` in `202-NN_examples` notebook ([#489](https://github.com/etna-team/etna/pull/489))
- Disallow dropping target in `TSDataset.drop_features` ([#491](https://github.com/etna-team/etna/pull/491))
- Optimize memory usage in `TFTNativeModel` by eliminating copying during making samples ([#494](https://github.com/etna-team/etna/pull/494))
- Optimize memory usage in `DeepStateModel` and `DeepARNativeModel` by eliminating copying during making samples ([#499](https://github.com/etna-team/etna/pull/499))
- Fix working with NaN target in `MeanEncoderTransform` ([#492](https://github.com/etna-team/etna/pull/492))
- Fix `target` leakage in `MeanSegmentEncoderTransform` ([#503](https://github.com/etna-team/etna/pull/503))
- 
- Add handling scikit-learn version >= 1.4 in `OneHotEncoderTransform` and `HierarchicalClustering` ([#529](https://github.com/etna-team/etna/pull/529))
- 
- 
- 
- 
-

## [2.9.0] - 2024-09-06
### Added
- Add `**kwargs` argument description for models based on `LinearRegression`, `ElasticNet` and `CatBoostRegressor` ([#454](https://github.com/etna-team/etna/pull/454))  
- Add possibility to load pretrained embedding models ([#461](https://github.com/etna-team/etna/pull/461))
- Add `is_freezed` parameter to `TS2VecEmbeddingModel` and `TSTCCEmbeddingModel` ([#461](https://github.com/etna-team/etna/pull/461))
- Add test on working without extras ([#463](https://github.com/etna-team/etna/pull/463))

### Changed
- Add support of property attributes in `__repr__` and `to_dict` of `BaseMixin` ([#469](https://github.com/etna-team/etna/pull/469))

### Fixed
- Fix `IForestOutlierTransform` failed with ignored `target` column ([#460](https://github.com/etna-team/etna/pull/460))
- Add lower limit for `typing_extension` versions ([#458](https://github.com/etna-team/etna/pull/458))
- Fix `ModelDecomposeTransform` import without `prophet` module ([#459](https://github.com/etna-team/etna/pull/459))
- Convert `segment` to string during reading csv in `backtest` and `forecast` commands ([#470](https://github.com/etna-team/etna/pull/470))
- Fix holidays during loading datasets `traffic_2008_10T` and `traffic_2008_hourly` ([#462](https://github.com/etna-team/etna/pull/462))

## [2.8.0] - 2024-08-13
### Added
- Add `get_anomalies_iqr` function for anomaly detection ([#374](https://github.com/etna-team/etna/pull/374))
- Add `get_anomalies_isolation_forest` method for anomaly detection ([#375](https://github.com/etna-team/etna/pull/375))
- Add `IForestOutlierTransform` ([#381](https://github.com/etna-team/etna/pull/381))
- Add `IQROutlierTransform` ([#387](https://github.com/etna-team/etna/pull/387))
- Add `num_workers` parameter to `TS2VecEmbeddingModel` ([#396](https://github.com/etna-team/etna/pull/396)) 
- Add `get_anomalies_mad` function for anomaly detection ([#398](https://github.com/etna-team/etna/pull/398))
- Add `TSDataset.features` property to get list of all features in a dataset ([#405](https://github.com/etna-team/etna/pull/405))
- Add `MADOutlierTransform` class for anomaly detection ([#415](https://github.com/etna-team/etna/pull/415))
- Add `MeanEncoderTransform` ([#413](https://github.com/etna-team/etna/pull/413))
- Add `FourierDecomposeTransform` transform for series decomposition using DFT ([#430](https://github.com/etna-team/etna/pull/430))
- Add `ModelDecomposeTransform` transform for series decomposition using ETNA models ([#427](https://github.com/etna-team/etna/pull/427))

### Changed
- Allow to change `device`, `batch_size` and `num_workers` of embedding models ([#396](https://github.com/etna-team/etna/pull/396))
- Update pipelines documentation ([#408](https://github.com/etna-team/etna/pull/408))
- Update formulas for metrics in documentation ([#406](https://github.com/etna-team/etna/pull/406))
- Update documentation to explain how to contribute and work with discussions, update templates for issues ([#395](https://github.com/etna-team/etna/pull/395))
- Remove "Other issue" template, update links to discussions in issue creation menu ([#401](https://github.com/etna-team/etna/pull/401))

### Fixed
- Fix rendering in 210 tutorial ([#386](https://github.com/etna-team/etna/pull/386))
- Fix typo in 103 tutorial ([#408](https://github.com/etna-team/etna/pull/408))
- Remove sorting of `ts.df` by timestamps in `plot_forecast` and `plot_forecast_decomposition` ([#410](https://github.com/etna-team/etna/pull/410))
- Fix forecast visualization with `horizon=1` ([#426](https://github.com/etna-team/etna/pull/426))
- Set upper bound `<2` on numpy version ([#431](https://github.com/etna-team/etna/pull/431))
- Fix `VotingEnsemble`, `StackingEnsemble`, `DirectEnsemble` have a valid `params_to_tune` that returns empty dict ([#432](https://github.com/etna-team/etna/pull/432))
- Fix passing custom model to `STLTransform` ([#412](https://github.com/etna-team/etna/pull/412))
- Update `TSDataset.describe`, `TSDataset.info` to exclude target intervals and target components in `num_exogs` ([#405](https://github.com/etna-team/etna/pull/405))

## [2.7.1] - 2024-06-05
### Fixed
- Fix errors when importing modules without `torch` extras ([#382](https://github.com/etna-team/etna/pull/382))

## [2.7.0] - 2024-06-04
### Added
- Add `TS2VecEmbeddingModel` model ([#253](https://github.com/etna-team/etna/pull/253))
- Add `EmbeddingSegmentTransform` ([#265](https://github.com/etna-team/etna/pull/265))
- Add `EmbeddingWindowTransform` ([#265](https://github.com/etna-team/etna/pull/265))
- Add `TSTCCEmbeddingModel` ([#294](https://github.com/etna-team/etna/pull/294))
- Add `210-embedding_models` example notebook ([#304](https://github.com/etna-team/etna/pull/304))
- Add parameter `drop_zero` into `MRMRFeatureSelectionTransform` ([#308](https://github.com/etna-team/etna/issues/308))

### Changed
- Allow `RNNModel` to work with categorical features ([#334](https://github.com/etna-team/etna/pull/334))
- Allow `DeepARNativeModel` and `MLPModel` to work with categorical features ([#336](https://github.com/etna-team/etna/pull/336))
- Allow `DeepState` to work with categorical features ([#342](https://github.com/etna-team/etna/pull/342))
- Allow encoders to return numeric features ([#352](https://github.com/etna-team/etna/pull/352))
- Enable cancelling old CI/CD runs after changes in a branch ([#339](https://github.com/etna-team/etna/pull/339))

### Fixed
- Fix FordA download url in classification notebook ([#309](https://github.com/etna-team/etna/pull/309))
- Allow `seaborn` dependency to have higher version ([#319](https://github.com/etna-team/etna/pull/319))
- Fix `MRMRFeatureSelectionTransform` to correctly handle less-is-better `relevance_table` ([#308](https://github.com/etna-team/etna/issues/308))
- Fix `PatchTSModel` fails when using additional features ([#376](https://github.com/etna-team/etna/issues/376))
- Fix `101-get-started` notebook to be rendered correctly ([#340](https://github.com/etna-team/etna/pull/340))
- Fix `DeepStateModel` forecasting problem with horizon=1 ([#377](https://github.com/etna-team/etna/pull/377))

## [2.6.0] - 2024-04-11
### Added
- Add `BinaryOperationTransform` to transforms ([#260](https://github.com/etna-team/etna/pull/260))
- Add `TFTNativeModel` ([#290](https://github.com/etna-team/etna/pull/290))
- Add warning on trying to pass numeric timestamp if freq is not None and add `_cast_index_to_datetime` ([#214](https://github.com/etna-team/etna/pull/214))
- Add `infer_alignment`, `apply_alignment`, `make_timestamp_df` into `etna.dataset.utils` ([#256](https://github.com/etna-team/etna/pull/256))
- Add `TSDataset.create_from_misaligned` constructor ([#269](https://github.com/etna-team/etna/pull/269))
- Add tutorial about working with misaligned data ([#288](https://github.com/etna-team/etna/pull/288))
- Add in `OutliersTransform` possibilities use `ignore_flag_column` to skip values use ignore ([#291](https://github.com/etna-team/etna/pull/291))
- Add `get_anomalies_iqr` function for anomaly detection ([#374](https://github.com/etna-team/etna/pull/374))

### Changed
- Update glossary with terms related to working with misaligned data ([#288](https://github.com/etna-team/etna/pull/288))
- Add ignoring of integer timestamp as a feature into native DL models ([#210](https://github.com/etna-team/etna/pull/210))
- Update `pytorch_forecasting` models to handle integer timestamp ([#208](https://github.com/etna-team/etna/pull/208))
- Update `datasets` module to work with integer timestamp ([#146](https://github.com/etna-team/etna/pull/146))
- Add tests for `transform` on data with integer timestamp ([#153](https://github.com/etna-team/etna/pull/153))
- Add tests for `models` on data with integer timestamp ([#188](https://github.com/etna-team/etna/pull/188))
- Update `DateFlagsTransform`, `TimeFlagsTransform`, `HolidayTransform`, `SpecialDaysTransform`, `FourierTransform` to work with external timestamp ([#169](https://github.com/etna-team/etna/pull/169))
- Update `analysis` module to work with integer timestamp ([#161](https://github.com/etna-team/etna/pull/161))
- Update `StatsForecastARIMAModel`, `StatsForecastAutoARIMAModel`, `StatsForecastAutoCESModel`, `StatsForecastAutoETSModel`, `StatsForecastAutoThetaModel` to handle integer timestamp ([#197](https://github.com/etna-team/etna/pull/197))
- Update `MRMRFeatureSelectionTransform` to handle integer timestamp ([#164](https://github.com/etna-team/etna/pull/164))
- Update deseasonality transforms (`STLTransform`, `DeseasonalityTransform`) to handle integer timestamp ([#174](https://github.com/etna-team/etna/pull/174))
- Update `HoltModel`, `HoltWintersModel`, `SimpleExpSmoothingModel`, `SARIMAXModel`, `AutoARIMAModel` to handle integer timestamp ((#200)[https://github.com/etna-team/etna/pull/200])
- Update detrend transforms (`LinearTrendTransform`, `TheilSenTrendTransform`) to handle integer timestamp ([#163](https://github.com/etna-team/etna/pull/163))
- Update `ResampleWithDistributionTransform` to work with integer timestamp ([#165](https://github.com/etna-team/etna/pull/165))
- Update change point transforms (`ChangePointsSegmentationTransform`, `ChangePointsTrendTransform`, `ChangePointsLevelTransform`, `TrendTransform`) to handle integer timestamp ([#176](https://github.com/etna-team/etna/pull/176))
- Update `BATSModel`, `TBATSModel` models to work with integer timestamp ([#195](https://github.com/etna-team/etna/pull/195))
- Update `ProphetModel` to handle external timestamp ([#203](https://github.com/etna-team/etna/pull/203))
- Remove checking frequency in `timestamp_column` of `ProphetModel` ([#222](https://github.com/etna-team/etna/pull/222))
- Update `FourierTransform` to handle external datetime timestamp ([#223](https://github.com/etna-team/etna/pull/223))
- Update `FoldMask` to work with integer timestamp, in `validate_on_dataset` method add validation on presence of `FoldMask` parameters in `ts.index`, add tests for `FoldMask` ([#226](https://github.com/etna-team/etna/pull/226))
- Fix `FourierTransform` on integer index, add inference tests ([#230](https://github.com/etna-team/etna/pull/230))
- Update outliers transforms to handle integer timestamp ([#229](https://github.com/etna-team/etna/pull/229))
- Update pipelines to handle integer timestamp ([#241](https://github.com/etna-team/etna/pull/241))
- Add `timestamp_range` and refactor code with it ([#244](https://github.com/etna-team/etna/pull/244))
- Update CLI to handle integer timestamp ([#246](https://github.com/etna-team/etna/pull/246))
- Update `ExogShiftTransform` to handle integer timestamp ([#254](https://github.com/etna-team/etna/pull/254))
- Extend base `TSDataset` constructor to handle long format dataframes, update documentation and tutorials with this change ([#266](https://github.com/etna-team/etna/pull/266))
- Update internal datasets to work with unaligned data ([#292](https://github.com/etna-team/etna/pull/292))
- Speed up "timestamp" transforms ([#295](https://github.com/etna-team/etna/pull/295)

### Fixed
- Fix `PredictionIntervalOutliersTransform` fails to work with created columns ([#291](https://github.com/etna-team/etna/pull/291))
- Prohibit empty list value and duplication of `target_timestamps` parameter in `FoldMask` ([#226](https://github.com/etna-team/etna/pull/226))
- Fix `DeseasonalityTransform` fails to inverse transform short series ([#174](https://github.com/etna-team/etna/pull/174))
- Fix indexing in `stl_plot`, `plot_periodogram`, `plot_holidays`, `plot_backtest`, `plot_backtest_interactive`, `ResampleWithDistributionTransform` ([#244](https://github.com/etna-team/etna/pull/244))
- Fix `DifferencingTransform` to handle integer timestamp on test ([#244](https://github.com/etna-team/etna/pull/244))
- Fix `HolidayTransform` to handle integer timestamp in `days_count` mode ([#285](https://github.com/etna-team/etna/pull/285))

## [2.5.0] - 2024-03-18
### Added
- Add `electricity` to internal datasets ([#60](https://github.com/etna-team/etna/pull/60))
- Add `parts` argument to `load_dataset` function ([#79](https://github.com/etna-team/etna/pull/79))
- Add `M4` to internal datasets ([#83](https://github.com/etna-team/etna/pull/83))
- Add `M3` to internal datasets ([#91](https://github.com/etna-team/etna/pull/91))
- Add `traffic_2008` to internal datasets ([#94](https://github.com/etna-team/etna/pull/94))
- Add `traffic_2015` to internal datasets ([#100](https://github.com/etna-team/etna/pull/100))
- Add `tourism` to internal datasets ([#120](https://github.com/etna-team/etna/pull/120))
- Add `weather` to internal datasets ([#125](https://github.com/etna-team/etna/pull/125)) 
- Add `ETT` to internal datasets ([#134](https://github.com/etna-team/etna/pull/134))
- Add `list_datasets` function ([#145](https://github.com/etna-team/etna/pull/149))
- Add `IHEPC` to internal datasets ([#150](https://github.com/etna-team/etna/pull/150))
- Add dataset integrity check using hash for internal datasets ([#151](https://github.com/etna-team/etna/pull/151))
- Create page about internal datasets in documentation ([#175](https://github.com/etna-team/etna/pull/175))
- Add usage example of internal datasets in `101-get_started.ipynb` and `305-classification.ipynb` tutorials ([#202](https://github.com/etna-team/etna/pull/202))
- Add new `mode="days_count"` to `HolidayTransform`([#239](https://github.com/etna-team/etna/issues/239))
- Add size method to `TSDataset` class ([#238](https://github.com/etna-team/etna/pull/238))
- Add the `index_only` parameter to outlier analysis functions for return type control ([#231](https://github.com/etna-team/etna/pull/231))

### Changed
- Add `relevance_aggregation_mode` and `redundancy_aggregation_mode` into `MRMRFeatureSelectionTransform.params_to_tune` ([#212](https://github.com/etna-team/etna/pull/212))
- Optimized `DensityOutliersTransform` and removed `_save_original_values` from outlier transforms ([#231](https://github.com/etna-team/etna/pull/231))
- Update python to 3.10 in CI ([#251](https://github.com/etna-team/etna/pull/251))

### Fixed
- Fix `traffic_2008` ([128](https://github.com/etna-team/etna/pull/128))
- Fix number of segments in docs, column name for tourism dataset and change default save path ([#206](https://github.com/etna-team/etna/pull/206))
- Fix method `to_dict` for `SklearnPerSegmentModel` and `SklearnMultiSegmentModel` ([#199](https://github.com/etna-team/etna/pull/199))
- Fix method `fit` for `MRMRFeatureSelectionTransform` with `redundancy_aggregation_mode`=`median` ([#212](https://github.com/etna-team/etna/pull/212))
- Fix method `predict_components` for `_CatBoostAdapter` working incorrectly on shuffled columns ([#227](https://github.com/etna-team/etna/pull/227))

## [2.4.0] - 2023-12-15
### Added
- Add `params_to_tune` for `DeepStateModel` ([#115](https://github.com/etna-team/etna/issues/115))
- Handle new functionality for prediction intervals in the `plot_forecast` ([#130](https://github.com/etna-team/etna/pull/130))  
- Add `get_historical_forecasts` to pipelines for forecast estimation at each fold on the historical dataset ([#143](https://github.com/etna-team/etna/pull/143))
- `ConformalPredictionIntervals` method for prediction intervals estimation ([#152](https://github.com/etna-team/etna/pull/152))
- Add `DeepARNativeModel` ([#114](https://github.com/etna-team/etna/pull/114))
- `EmpiricalPredictionIntervals` method for prediction intervals estimation ([#173](https://github.com/etna-team/etna/pull/173))
- Prediction intervals tutorial notebook ([#189](https://github.com/etna-team/etna/pull/189))

### Changed
- Change warning condition on loading object saved under different library version ([#31](https://github.com/etna-team/etna/issues/31))

### Fixed
- Speed up segment column creation in `TSDataset.to_hierarchical_dataset` ([#194](https://github.com/etna-team/etna/pull/194))
- Speed up `BasePipeline._validate_backtest_dataset` ([#194](https://github.com/etna-team/etna/pull/194))
- Speed up `datasets.utils.duplicate_data` ([#194](https://github.com/etna-team/etna/pull/194))

## [2.3.0] - 2023-10-24
### Added
- Handle prediction intervals similar to target components in `TSDataset` ([#97](https://github.com/etna-team/etna/pull/97))
- `SavePredictionIntervalsMixin` for the `BasePredictionIntervals` ([#87](https://github.com/etna-team/etna/pull/87))
- Base class `BasePredictionIntervals` for prediction intervals into experimental module ([#86](https://github.com/etna-team/etna/pull/86))
- Add `fit_params` parameter to `etna.models.sarimax.SARIMAXModel` ([#69](https://github.com/etna-team/etna/pull/69))
- Add `quickstart` notebook, add `mechanics_of_forecasting` notebook ([#1343](https://github.com/tinkoff-ai/etna/pull/1343))
- Add gallery of tutorials divided by level ([#46](https://github.com/etna-team/etna/pull/46))
- Create documentation page with links to external resources ([#44](https://github.com/etna-team/etna/pull/44))
- Add documentation page with glossary of terms ([#45](https://github.com/etna-team/etna/pull/45/))
- Add publishing into s3 for the latest documentation version ([#50](https://github.com/etna-team/etna/pull/50))
- Add publishing into s3 during release ([#53](https://github.com/etna-team/etna/pull/53))
- Add multiversion switcher into documentation ([#55](https://github.com/etna-team/etna/pull/55))
- Add error page into documentation ([#57](https://github.com/etna-team/etna/pull/57))
- Add `LimitTransform` ([#63](https://github.com/etna-team/etna/pull/63))
- Add config for Codecov to control CI ([#80](https://github.com/etna-team/etna/pull/80)) 
- Add `EventTransform` ([#78](https://github.com/etna-team/etna/pull/78))
- `NaiveVariancePredictionIntervals` method for prediction quantiles estimation ([#109](https://github.com/etna-team/etna/pull/109))
- Update interval metrics to work with arbitrary interval bounds ([#113](https://github.com/etna-team/etna/pull/113))

### Changed
- Refactored transform inversion logic in `Pipeline` `forecast` method ([#72](https://github.com/etna-team/etna/pull/72))
- Add parameter `save_ts` to pipeline method `fit` ([#73](https://github.com/etna-team/etna/pull/73))
- Add installation page and notes about extensions into documentation of public classes ([#1339](https://github.com/tinkoff-ai/etna/pull/1339))
- Merge User Guide and API sections in documentation, limit classes to show in API section ([#1324](https://github.com/tinkoff-ai/etna/pull/1324))
- Unify example notebooks, rerun example notebooks ([#1330](https://github.com/tinkoff-ai/etna/pull/1330))
- Rework `get_started` notebook ([#1343](https://github.com/tinkoff-ai/etna/pull/1343))
- Add missing classes from decomposition into API Reference, add modules into page titles in API Reference ([#61](https://github.com/etna-team/etna/pull/61))
- Update `CONTRIBUTING.md` with scenarios of documentation updates and release instruction ([#77](https://github.com/etna-team/etna/pull/77))
- Set up sharding for running tests ([#99](https://github.com/etna-team/etna/pull/99))
- Rework saving DL models by separating saving model's hyperparameters and model's weights ([#98](https://github.com/etna-team/etna/pull/98))
- Deprecated `FutureMixin` ([#58](https://github.com/etna-team/etna/pull/58))

### Fixed
- Fix `ResampleWithDistributionTransform` working with categorical columns ([#82](https://github.com/etna-team/etna/pull/82))
- `TSDataset._hierarchical_structure_from_level_columns` to support `pandas>=1.4,<1.5`([#107](https://github.com/etna-team/etna/pull/107))
- Fix links from tinkoff-ai/etna to etna-team/etna ([#47](https://github.com/etna-team/etna/pull/47))
- Fix CI job `cron-delete-untagged-images` ([#95](https://github.com/etna-team/etna/pull/95))
- Rendering table of contents in notebooks ([#1343](https://github.com/tinkoff-ai/etna/pull/1343))
- Fix formatting of docstrings, fix links from netlify to docs.etna.ai ([#62](https://github.com/etna-team/etna/pull/62))
- Fix multiple warnings, revert catching warnings during testing ([#105](https://github.com/etna-team/etna/pull/105))
- Fix bug with `numpy.warnings` in `numpy>=1.24`, rework building docker images to use `poetry.lock` ([#116](https://github.com/etna-team/etna/pull/116))
- Fix name of steps in `publish` CI ([#119](https://github.com/etna-team/etna/pull/119))

## [2.2.0] - 2023-08-08
### Added
- `DeseasonalityTransform` ([#1307](https://github.com/tinkoff-ai/etna/pull/1307))
- Add extension with models from `statsforecast`: `StatsForecastARIMAModel`, `StatsForecastAutoARIMAModel`, `StatsForecastAutoCESModel`, `StatsForecastAutoETSModel`, `StatsForecastAutoThetaModel` ([#1295](https://github.com/tinkoff-ai/etna/pull/1297))
- Notebook `feature_selection` ([#875](https://github.com/tinkoff-ai/etna/pull/875))
- Implementation of PatchTS model ([#1277](https://github.com/tinkoff-ai/etna/pull/1277))

### Changed
- Add modes `binary` and `category` to `HolidayTransform` ([#763](https://github.com/tinkoff-ai/etna/pull/763))
- Add sorting by timestamp before the fit in `CatBoostPerSegmentModel` and `CatBoostMultiSegmentModel` ([#1337](https://github.com/tinkoff-ai/etna/pull/1337))
- Speed up metrics computation by optimizing segment validation, forbid NaNs during metrics computation ([#1338](https://github.com/tinkoff-ai/etna/pull/1338))
- Unify errors, warnings and checks in models ([#1312](https://github.com/tinkoff-ai/etna/pull/1312))
- Remove upper limitation on version of numba ([#1321](https://github.com/tinkoff-ai/etna/pull/1321))
- Optimize `TSDataset.describe` and `TSDataset.info` by vectorization ([#1344](https://github.com/tinkoff-ai/etna/pull/1344))
- Add documentation warning about using dill during loading ([#1346](https://github.com/tinkoff-ai/etna/pull/1346))
- Vectorize metric computation ([#1347](https://github.com/tinkoff-ai/etna/pull/1347))

### Fixed
- Pipeline ensembles fail in `etna forecast` CLI ([#1331](https://github.com/tinkoff-ai/etna/pull/1331))
- Fix performance of `DeepARModel` and `TFTModel` ([#1322](https://github.com/tinkoff-ai/etna/pull/1322))
- `mrmr` feature selection working with categoricals ([#1311](https://github.com/tinkoff-ai/etna/pull/1311))
- Fix version of `statsforecast` to 1.4 to avoid dependency conflicts during installation ([#1313](https://github.com/tinkoff-ai/etna/pull/1313))
- Add inverse transformation into `predict` method of pipelines ([#1314](https://github.com/tinkoff-ai/etna/pull/1314))
- Allow saving large pipelines ([#1335](https://github.com/tinkoff-ai/etna/pull/1335))
- Fix link for dataset in classification notebook ([#1351](https://github.com/tinkoff-ai/etna/pull/1351))

### Removed
- Building docker images with cuda 10.2 ([#1306](https://github.com/tinkoff-ai/etna/pull/1306))

## [2.1.0] - 2023-06-30
### Added
- Notebook `forecast_interpretation.ipynb` with forecast decomposition ([#1220](https://github.com/tinkoff-ai/etna/pull/1220))
- Exogenous variables shift transform `ExogShiftTransform`([#1254](https://github.com/tinkoff-ai/etna/pull/1254))
- Parameter `start_timestamp` to forecast CLI command ([#1265](https://github.com/tinkoff-ai/etna/pull/1265))
- `DeepStateModel` ([#1253](https://github.com/tinkoff-ai/etna/pull/1253))
- `NBeatsGenericModel` and `NBeatsInterpretableModel` ([#1302](https://github.com/tinkoff-ai/etna/pull/1302))
- Function `estimate_max_n_folds` for folds number estimation ([#1279](https://github.com/tinkoff-ai/etna/pull/1279))
- Parameters `estimate_n_folds` and `context_size` to forecast and backtest CLI commands ([#1284](https://github.com/tinkoff-ai/etna/pull/1284))
- Class `Tune` for hyperparameter optimization within existing pipeline ([#1200](https://github.com/tinkoff-ai/etna/pull/1200))
- Add `etna.distributions` for using it instead of using `optuna.distributions` ([#1292](https://github.com/tinkoff-ai/etna/pull/1292))

### Changed
- Set the default value of `final_model` to `LinearRegression(positive=True)` in the constructor of `StackingEnsemble` ([#1238](https://github.com/tinkoff-ai/etna/pull/1238))
- Add microseconds to `FileLogger`'s directory name ([#1264](https://github.com/tinkoff-ai/etna/pull/1264))
- Inherit `SaveMixin` from `AbstractSaveable` for mypy checker ([#1261](https://github.com/tinkoff-ai/etna/pull/1261))
- Update requirements for `holidays` and `scipy`, change saving library from `pickle` to `dill` in `SaveMixin` ([#1268](https://github.com/tinkoff-ai/etna/pull/1268))
- Update requirement for `ruptures`, add requirement for `sqlalchemy` ([#1276](https://github.com/tinkoff-ai/etna/pull/1276))
- Optimize `make_samples` of `RNNNet` and `MLPNet` ([#1281](https://github.com/tinkoff-ai/etna/pull/1281))
- Remove `to_be_fixed` from inference tests on `SpecialDaysTransform` ([#1283](https://github.com/tinkoff-ai/etna/pull/1283))
- Rewrite `TimeSeriesImputerTransform` to work without per-segment wrapper ([#1293](https://github.com/tinkoff-ai/etna/pull/1293))
- Add default `params_to_tune` for catboost models ([#1185](https://github.com/tinkoff-ai/etna/pull/1185))
- Add default `params_to_tune` for `ProphetModel` ([#1203](https://github.com/tinkoff-ai/etna/pull/1203))
- Add default `params_to_tune` for `SARIMAXModel`, change default parameters for the model ([#1206](https://github.com/tinkoff-ai/etna/pull/1206))
- Add default `params_to_tune` for linear models ([#1204](https://github.com/tinkoff-ai/etna/pull/1204))
- Add default `params_to_tune` for `SeasonalMovingAverageModel`, `MovingAverageModel`, `NaiveModel` and `DeadlineMovingAverageModel` ([#1208](https://github.com/tinkoff-ai/etna/pull/1208))
- Add default `params_to_tune` for `DeepARModel` and `TFTModel` ([#1210](https://github.com/tinkoff-ai/etna/pull/1210))
- Add default `params_to_tune` for `HoltWintersModel`, `HoltModel` and `SimpleExpSmoothingModel` ([#1209](https://github.com/tinkoff-ai/etna/pull/1209))
- Add default `params_to_tune` for `RNNModel` and `MLPModel` ([#1218](https://github.com/tinkoff-ai/etna/pull/1218))
- Add default `params_to_tune` for `DateFlagsTransform`, `TimeFlagsTransform`, `SpecialDaysTransform` and `FourierTransform` ([#1228](https://github.com/tinkoff-ai/etna/pull/1228))
- Add default `params_to_tune` for `MedianOutliersTransform`, `DensityOutliersTransform` and `PredictionIntervalOutliersTransform` ([#1231](https://github.com/tinkoff-ai/etna/pull/1231))
- Add default `params_to_tune` for `TimeSeriesImputerTransform` ([#1232](https://github.com/tinkoff-ai/etna/pull/1232))
- Add default `params_to_tune` for `DifferencingTransform`, `MedianTransform`, `MaxTransform`, `MinTransform`, `QuantileTransform`, `StdTransform`, `MeanTransform`, `MADTransform`, `MinMaxDifferenceTransform`, `SumTransform`, `BoxCoxTransform`, `YeoJohnsonTransform`, `MaxAbsScalerTransform`, `MinMaxScalerTransform`, `RobustScalerTransform` and `StandardScalerTransform` ([#1233](https://github.com/tinkoff-ai/etna/pull/1233))
- Add default `params_to_tune` for `LabelEncoderTransform` ([#1242](https://github.com/tinkoff-ai/etna/pull/1242))
- Add default `params_to_tune` for `ChangePointsSegmentationTransform`, `ChangePointsTrendTransform`, `ChangePointsLevelTransform`, `TrendTransform`, `LinearTrendTransform`, `TheilSenTrendTransform` and `STLTransform` ([#1243](https://github.com/tinkoff-ai/etna/pull/1243))
- Add default `params_to_tune` for `TreeFeatureSelectionTransform`, `MRMRFeatureSelectionTransform` and `GaleShapleyFeatureSelectionTransform` ([#1250](https://github.com/tinkoff-ai/etna/pull/1250))
- Add tuning stage into `Auto.fit` ([#1272](https://github.com/tinkoff-ai/etna/pull/1272))
- Add `params_to_tune` into `Tune` init ([#1282](https://github.com/tinkoff-ai/etna/pull/1282))
- Skip duplicates during `Tune.fit`, skip duplicates in `top_k`, add AutoML notebook ([#1285](https://github.com/tinkoff-ai/etna/pull/1285))
- Add parameter `fast_redundancy` in `mrmm`, fix relevance calculation in `get_model_relevance_table` ([#1294](https://github.com/tinkoff-ai/etna/pull/1294))

### Fixed
- Fix `plot_backtest` and `plot_backtest_interactive` on one-step forecast ([1260](https://github.com/tinkoff-ai/etna/pull/1260))
- Fix `BaseReconciliator` to work on `pandas==1.1.5` ([#1229](https://github.com/tinkoff-ai/etna/pull/1229))
- Fix `TSDataset.make_future` to handle hierarchy, quantiles, target components ([#1248](https://github.com/tinkoff-ai/etna/pull/1248))
- Fix warning during creation of `ResampleWithDistributionTransform` ([#1230](https://github.com/tinkoff-ai/etna/pull/1230))
- Add deep copy for copying attributes of `TSDataset` ([#1241](https://github.com/tinkoff-ai/etna/pull/1241))
- Add `tsfresh` into optional dependencies, remove instruction about `pip install tsfresh` ([#1246](https://github.com/tinkoff-ai/etna/pull/1246))
- Fix `DeepARModel` and `TFTModel` to work with changed `prediction_size` ([#1251](https://github.com/tinkoff-ai/etna/pull/1251))
- Fix problems with flake8 B023 ([#1252](https://github.com/tinkoff-ai/etna/pull/1252))
- Fix problem with swapped forecast methods in HierarchicalPipeline ([#1259](https://github.com/tinkoff-ai/etna/pull/1259))
- Fix problem with segment name "target" in `StackingEnsemble` ([#1262](https://github.com/tinkoff-ai/etna/pull/1262))
- Fix `BasePipeline.forecast` when prediction intervals are estimated on history data with presence of NaNs ([#1291](https://github.com/tinkoff-ai/etna/pull/1291))
- Teach `BaseMixin.set_params` to work with nested `list` and `tuple` ([#1201](https://github.com/tinkoff-ai/etna/pull/1201))
- Fix `get_anomalies_prediction_interval` to work when segments have different start date ([#1296](https://github.com/tinkoff-ai/etna/pull/1296))
- Fix `classification` notebook to download `FordA` dataset without error ([#1299](https://github.com/tinkoff-ai/etna/pull/1299))
- Fix signature of `Auto.fit`, `Tune.fit` to not have a breaking change ([#1300](https://github.com/tinkoff-ai/etna/pull/1300))

## [2.0.0] - 2023-04-11
### Added
- Target components logic into `AutoRegressivePipeline` ([#1188](https://github.com/tinkoff-ai/etna/pull/1188))
- Target components logic into `HierarchicalPipeline` ([#1199](https://github.com/tinkoff-ai/etna/pull/1199))
- `predict` method into `HierarchicalPipeline` ([#1199](https://github.com/tinkoff-ai/etna/pull/1199))
- Add target components handling in `get_level_dataframe` ([#1179](https://github.com/tinkoff-ai/etna/pull/1179))
- Forecast decomposition for `SeasonalMovingAverageModel`([#1180](https://github.com/tinkoff-ai/etna/pull/1180))
- Target components logic into base classes of pipelines ([#1173](https://github.com/tinkoff-ai/etna/pull/1173))
- Method `predict_components` for forecast decomposition in `_SklearnAdapter` and `_LinearAdapter` for linear models ([#1164](https://github.com/tinkoff-ai/etna/pull/1164))
- Target components logic into base classes of models ([#1158](https://github.com/tinkoff-ai/etna/pull/1158))
- Target components logic to TSDataset ([#1153](https://github.com/tinkoff-ai/etna/pull/1153))
- Methods `save` and `load` to HierarchicalPipeline ([#1096](https://github.com/tinkoff-ai/etna/pull/1096))
- New data access methods in `TSDataset` : `update_columns_from_pandas`, `add_columns_from_pandas`, `drop_features` ([#809](https://github.com/tinkoff-ai/etna/pull/809))
- `PytorchForecastingDatasetBuiler` for neural networks from Pytorch Forecasting ([#971](https://github.com/tinkoff-ai/etna/pull/971))
- New base classes for per-segment and multi-segment transforms `IrreversiblePersegmentWrapper`, `ReversiblePersegmentWrapper`, `IrreversibleTransform`, `ReversibleTransform` ([#835](https://github.com/tinkoff-ai/etna/pull/835))
- New base class for one segment transforms `OneSegmentTransform` ([#894](https://github.com/tinkoff-ai/etna/pull/894))
- `ChangePointsLevelTransform` and base classes `PerIntervalModel`, `BaseChangePointsModelAdapter` for per-interval transforms ([#998](https://github.com/tinkoff-ai/etna/pull/998))
- Method `set_params` to change parameters of ETNA objects ([#1102](https://github.com/tinkoff-ai/etna/pull/1102))
- Function `plot_forecast_decomposition` ([#1129](https://github.com/tinkoff-ai/etna/pull/1129))
- Method `forecast_components` for forecast decomposition in `_TBATSAdapter` ([#1133](https://github.com/tinkoff-ai/etna/pull/1133))
- Methods `forecast_components` and `predict_components` for forecast decomposition in `_CatBoostAdapter` ([#1148](https://github.com/tinkoff-ai/etna/pull/1148))
- Methods `forecast_components` and `predict_components` for forecast decomposition in `_HoltWintersAdapter ` ([#1162](https://github.com/tinkoff-ai/etna/pull/1162))
- Method `predict_components` for forecast decomposition in `_ProphetAdapter` ([#1172](https://github.com/tinkoff-ai/etna/pull/1172))
- Methods `forecast_components` and `predict_components` for forecast decomposition in `_SARIMAXAdapter` and `_AutoARIMAAdapter` ([#1174](https://github.com/tinkoff-ai/etna/pull/1174))
- Add `refit` parameter into `backtest` ([#1159](https://github.com/tinkoff-ai/etna/pull/1159))
- Add `stride` parameter into `backtest` ([#1165](https://github.com/tinkoff-ai/etna/pull/1165))
- Add optional parameter `ts` into `forecast` method of pipelines ([#1071](https://github.com/tinkoff-ai/etna/pull/1071))
- Add tests on `transform` method of transforms on subset of segments, on new segments, on future with gap ([#1094](https://github.com/tinkoff-ai/etna/pull/1094))
- Add tests on `inverse_transform` method of transforms on subset of segments, on new segments, on future with gap ([#1127](https://github.com/tinkoff-ai/etna/pull/1127))
- In-sample prediction for `BATSModel` and `TBATSModel` ([#1181](https://github.com/tinkoff-ai/etna/pull/1181))
- Method `predict_components` for forecast decomposition in `_TBATSAdapter` ([#1181](https://github.com/tinkoff-ai/etna/pull/1181))
- Forecast decomposition for `DeadlineMovingAverageModel`([#1186](https://github.com/tinkoff-ai/etna/pull/1186))
- Prediction decomposition example into `custom_transform_and_model.ipynb`([#1216](https://github.com/tinkoff-ai/etna/pull/1216))

### Changed
- Add optional `features` parameter in the signature of `TSDataset.to_pandas`, `TSDataset.to_flatten` ([#809](https://github.com/tinkoff-ai/etna/pull/809))
- Signature of the constructor of `TFTModel`, `DeepARModel` ([#1110](https://github.com/tinkoff-ai/etna/pull/1110))
- Interface of `Transform` and `PerSegmentWrapper` ([#835](https://github.com/tinkoff-ai/etna/pull/835))
- Signature of `TSDataset` methods `inverse_transform` and `make_future` now has `transforms` parameter. Remove transforms and regressors updating logic from TSDataset. Forecasts from the models are not internally inverse transformed. Methods `fit`,`transform`,`inverse_transform`  of `Transform` now works with `TSDataset` ([#956](https://github.com/tinkoff-ai/etna/pull/956))
- Create `AutoBase` and `AutoAbstract` classes, some of `Auto` class's logic moved there ([#1114](https://github.com/tinkoff-ai/etna/pull/1114)) 
- Impose specific order of columns on return value of `TSDataset.to_flatten` ([#1095](https://github.com/tinkoff-ai/etna/pull/1095))
- Add more scenarios into tests for models ([#1082](https://github.com/tinkoff-ai/etna/pull/1082))
- Decouple `SeasonalMovingAverageModel` from `PerSegmentModelMixin` ([#1132](https://github.com/tinkoff-ai/etna/pull/1132))
- Decouple `DeadlineMovingAverageModel` from `PerSegmentModelMixin` ([#1140](https://github.com/tinkoff-ai/etna/pull/1140))
- Remove version python-3.7 from `pyproject.toml`, update lock ([#1183](https://github.com/tinkoff-ai/etna/pull/1183))
- Bump minimum pandas version up to 1.1 ([#1214](https://github.com/tinkoff-ai/etna/pull/1214))

### Fixed
- Fix bug in `GaleShapleyFeatureSelectionTransform` with wrong number of remaining features ([#1110](https://github.com/tinkoff-ai/etna/pull/1110))
- `ProphetModel` fails with additional seasonality set ([#1157](https://github.com/tinkoff-ai/etna/pull/1157))
- Fix inference tests on new segments for `DeepARModel` and `TFTModel` ([#1109](https://github.com/tinkoff-ai/etna/pull/1109))
- Fix alignment during forecasting in new NNs, add validation of context size during forecasting in new NNs, add validation of batch in `MLPNet` ([#1108](https://github.com/tinkoff-ai/etna/pull/1108))
- Fix `MeanSegmentEncoderTransform` to work with subset of segments and raise error on new segments ([#1104](https://github.com/tinkoff-ai/etna/pull/1104))
- Fix outliers transforms on future with gap ([#1147](https://github.com/tinkoff-ai/etna/pull/1147))
- Fix `SegmentEncoderTransform` to work with subset of segments and raise error on new segments ([#1103](https://github.com/tinkoff-ai/etna/pull/1103))
- Fix `SklearnTransform` in per-segment mode to work on subset of segments and raise error on new segments ([#1107](https://github.com/tinkoff-ai/etna/pull/1107))
- Fix `OutliersTransform` and its children to raise error on new segments ([#1139](https://github.com/tinkoff-ai/etna/pull/1139))
- Fix `DifferencingTransform` to raise error on new segments during `transform` and `inverse_transform` in inplace mode ([#1141](https://github.com/tinkoff-ai/etna/pull/1141))
- Teach `DifferencingTransform` to `inverse_transform` with NaNs ([#1155](https://github.com/tinkoff-ai/etna/pull/1155))
- Fixed `custom_transform_and_model.ipynb`([#1216](https://github.com/tinkoff-ai/etna/pull/1216))

### Removed
- `sample_acf_plot`, `sample_pacf_plot`, `CatBoostModelPerSegment`, `CatBoostModelMultiSegment` ([#1118](https://github.com/tinkoff-ai/etna/pull/1118))
- `PytorchForecastingTransform` ([#971](https://github.com/tinkoff-ai/etna/pull/971))

## [1.15.0] - 2023-01-31
### Added
- `RMSE` metric & `rmse` functional metric ([#1051](https://github.com/tinkoff-ai/etna/pull/1051))
- `MaxDeviation` metric & `max_deviation` functional metric ([#1061](https://github.com/tinkoff-ai/etna/pull/1061))
- Add saving/loading for transforms, models, pipelines, ensembles; tutorial for saving/loading ([#1068](https://github.com/tinkoff-ai/etna/pull/1068))
- Add hierarchical time series support([#1083](https://github.com/tinkoff-ai/etna/pull/1083))
- Add `WAPE` metric & `wape` functional metric ([#1085](https://github.com/tinkoff-ai/etna/pull/1085))

### Fixed
- Missed kwargs in TFT init([#1078](https://github.com/tinkoff-ai/etna/pull/1078))

## [1.14.0] - 2022-12-16
### Added
- Add python 3.10 support ([#1005](https://github.com/tinkoff-ai/etna/pull/1005))
- Add `SumTranform`([#1021](https://github.com/tinkoff-ai/etna/pull/1021))
- Add `plot_change_points_interactive` ([#988](https://github.com/tinkoff-ai/etna/pull/988))
- Add `experimental` module with `TimeSeriesBinaryClassifier` and `PredictabilityAnalyzer` ([#985](https://github.com/tinkoff-ai/etna/pull/985))
- Inference track results: add `predict` method to pipelines, teach some models to work with context, change hierarchy of base models, update notebook examples ([#979](https://github.com/tinkoff-ai/etna/pull/979))
- Add `get_ruptures_regularization` into `experimental` module ([#1001](https://github.com/tinkoff-ai/etna/pull/1001))
- Add example `classification` notebook for experimental classification feature ([#997](https://github.com/tinkoff-ai/etna/pull/997)) 
### Changed
- Change returned model in get_model of BATSModel, TBATSModel ([#987](https://github.com/tinkoff-ai/etna/pull/987))
- Add acf_plot, deprecated sample_acf_plot, sample_pacf_plot ([#1004](https://github.com/tinkoff-ai/etna/pull/1004))
- Change returned model in `get_model` of `HoltWintersModel`, `HoltModel`, `SimpleExpSmoothingModel` ([#986](https://github.com/tinkoff-ai/etna/pull/986))
### Fixed
- Fix `MinMaxDifferenceTransform` import ([#1030](https://github.com/tinkoff-ai/etna/pull/1030))
- Fix release docs and docker images cron job ([#982](https://github.com/tinkoff-ai/etna/pull/982))
- Fix forecast first point with CatBoostPerSegmentModel ([#1010](https://github.com/tinkoff-ai/etna/pull/1010))
- Fix hanging EDA notebook ([#1027](https://github.com/tinkoff-ai/etna/pull/1027))
- Fix hanging EDA notebook v2 + cache clean script ([#1034](https://github.com/tinkoff-ai/etna/pull/1034))

## [1.13.0] - 2022-10-10
### Added
- Add `greater_is_better` property for Metric ([#921](https://github.com/tinkoff-ai/etna/pull/921))
- `etna.auto` for greedy search, `etna.auto.pool` with default pipelines, `etna.auto.optuna` wrapper for optuna ([#895](https://github.com/tinkoff-ai/etna/pull/895))
- Add `MinMaxDifferenceTransform` ([#955](https://github.com/tinkoff-ai/etna/pull/955))
- Add wandb sweeps and optuna examples ([#338](https://github.com/tinkoff-ai/etna/pull/338))
### Changed
- Make slicing faster in `TSDataset._merge_exog`, `FilterFeaturesTransform`, `AddConstTransform`, `LambdaTransform`, `LagTransform`, `LogTransform`, `SklearnTransform`, `WindowStatisticsTransform`; make CICD test different pandas versions ([#900](https://github.com/tinkoff-ai/etna/pull/900))
- Mark some tests as long ([#929](https://github.com/tinkoff-ai/etna/pull/929))
- Fix to_dict with nn models and add unsafe conversion for callbacks ([#949](https://github.com/tinkoff-ai/etna/pull/949))
### Fixed
- Fix `to_dict` with function as parameter ([#941](https://github.com/tinkoff-ai/etna/pull/941))
- Fix native networks to work with generated future equals to horizon ([#936](https://github.com/tinkoff-ai/etna/pull/936))
- Fix `SARIMAXModel` to work with exogenous data on `pmdarima>=2.0` ([#940](https://github.com/tinkoff-ai/etna/pull/940))
- Teach catboost to work with encoders ([#957](https://github.com/tinkoff-ai/etna/pull/957))
## [1.12.0] - 2022-09-05
### Added
- Function to transform etna objects to dict([#818](https://github.com/tinkoff-ai/etna/issues/818))
- `MLPModel`([#860](https://github.com/tinkoff-ai/etna/pull/860))
- `DeadlineMovingAverageModel` ([#827](https://github.com/tinkoff-ai/etna/pull/827))
- `DirectEnsemble` ([#824](https://github.com/tinkoff-ai/etna/pull/824))
- CICD: untaged docker image cleaner ([#856](https://github.com/tinkoff-ai/etna/pull/856))
- Notebook about forecasting strategies ([#864](https://github.com/tinkoff-ai/etna/pull/863))
- Add `ChangePointSegmentationTransform`, `RupturesChangePointsModel` ([#821](https://github.com/tinkoff-ai/etna/issues/821))
### Changed
- Teach AutoARIMAModel to work with out-sample predictions ([#830](https://github.com/tinkoff-ai/etna/pull/830))
- Make TSDataset.to_flatten faster for big datasets ([#848](https://github.com/tinkoff-ai/etna/pull/848))
### Fixed
- Type hints for external users by [PEP 561](https://mypy.readthedocs.io/en/stable/running_mypy.html#missing-library-stubs-or-py-typed-marker) ([#868](https://github.com/tinkoff-ai/etna/pull/868))
- Type hints for `Pipeline.model` match `models.nn`([#768](https://github.com/tinkoff-ai/etna/pull/840))
- Fix behavior of SARIMAXModel if simple_differencing=True is set ([#837](https://github.com/tinkoff-ai/etna/pull/837))
- Bug python3.7 and TypedDict import ([867](https://github.com/tinkoff-ai/etna/pull/867))
- Fix deprecated  pytorch lightning trainer flags ([#866](https://github.com/tinkoff-ai/etna/pull/866))
- ProphetModel doesn't work with cap and floor regressors ([#842](https://github.com/tinkoff-ai/etna/pull/842))
- Fix problem with encoding category types in OHE ([#843](https://github.com/tinkoff-ai/etna/pull/843))
- Change Docker cuda image version from 11.1 to 11.6.2 ([#838](https://github.com/tinkoff-ai/etna/pull/838))
- Optimize time complexity of `determine_num_steps`([#864](https://github.com/tinkoff-ai/etna/pull/864))
- All warning as errors([#880](https://github.com/tinkoff-ai/etna/pull/880))
- Update .gitignore with .DS_Store and checkpoints ([#883](https://github.com/tinkoff-ai/etna/pull/883))
- Delete ROADMAP.md ([#904]https://github.com/tinkoff-ai/etna/pull/904)
- Fix ci invalid cache ([#896](https://github.com/tinkoff-ai/etna/pull/896))

## [1.11.1] - 2022-08-03
### Fixed
- Fix missing `constant_value` in `TimeSeriesImputerTransform` ([#819](https://github.com/tinkoff-ai/etna/pull/819))
- Make in-sample predictions of SARIMAXModel non-dynamic in all cases ([#812](https://github.com/tinkoff-ai/etna/pull/812))
- Add known_future to cli docs ([#823](https://github.com/tinkoff-ai/etna/pull/823))

## [1.11.0] - 2022-07-25
### Added
- LSTM based RNN and native deep models base classes ([#776](https://github.com/tinkoff-ai/etna/pull/776))
- Lambda transform ([#762](https://github.com/tinkoff-ai/etna/issues/762))
- assemble pipelines ([#774](https://github.com/tinkoff-ai/etna/pull/774))
- Tests on in-sample, out-sample predictions with gap for all models ([#785](https://github.com/tinkoff-ai/etna/pull/786))
### Changed
- Add columns and mode parameters in plot_correlation_matrix ([#726](https://github.com/tinkoff-ai/etna/pull/753))
- Add CatBoostPerSegmentModel and CatBoostMultiSegmentModel classes, deprecate CatBoostModelPerSegment and CatBoostModelMultiSegment ([#779](https://github.com/tinkoff-ai/etna/pull/779))
- Allow Prophet update to 1.1 ([#799](https://github.com/tinkoff-ai/etna/pull/799))
- Make LagTransform, LogTransform, AddConstTransform vectorized ([#756](https://github.com/tinkoff-ai/etna/pull/756))
- Improve the behavior of plot_feature_relevance visualizing p-values ([#795](https://github.com/tinkoff-ai/etna/pull/795))
- Update poetry.core version ([#780](https://github.com/tinkoff-ai/etna/pull/780))
- Make native prediction intervals for DeepAR ([#761](https://github.com/tinkoff-ai/etna/pull/761))
- Make native prediction intervals for TFTModel ([#770](https://github.com/tinkoff-ai/etna/pull/770))
- Test cases for testing inference of models ([#794](https://github.com/tinkoff-ai/etna/pull/794))
- Wandb.log to WandbLogger ([#816](https://github.com/tinkoff-ai/etna/pull/816))
### Fixed
- Fix missing prophet in docker images ([#767](https://github.com/tinkoff-ai/etna/pull/767))
- Add `known_future` parameter to CLI ([#758](https://github.com/tinkoff-ai/etna/pull/758))
- FutureWarning: The frame.append method is deprecated. Use pandas.concat instead ([#764](https://github.com/tinkoff-ai/etna/pull/764))
- Correct ordering if multi-index in backtest ([#771](https://github.com/tinkoff-ai/etna/pull/771))
- Raise errors in models.nn if they can't make in-sample and some cases out-sample predictions ([#813](https://github.com/tinkoff-ai/etna/pull/813))
- Teach BATS/TBATS to work with in-sample, out-sample predictions correctly ([#806](https://github.com/tinkoff-ai/etna/pull/806))
- Github actions cache issue with poetry update ([#778](https://github.com/tinkoff-ai/etna/pull/778))

## [1.10.0] - 2022-06-12
### Added
- Add Sign metric ([#730](https://github.com/tinkoff-ai/etna/pull/730))
- Add AutoARIMA model ([#679](https://github.com/tinkoff-ai/etna/pull/679))
- Add parameters `start`, `end` to some eda methods ([#665](https://github.com/tinkoff-ai/etna/pull/665))
- Add BATS and TBATS model adapters ([#678](https://github.com/tinkoff-ai/etna/pull/734))
- Jupyter extension for black ([#742](https://github.com/tinkoff-ai/etna/pull/742))
### Changed
- Change color of lines in plot_anomalies and plot_clusters, add grid to all plots, make trend line thicker in plot_trend ([#705](https://github.com/tinkoff-ai/etna/pull/705))
- Change format of holidays for holiday_plot ([#708](https://github.com/tinkoff-ai/etna/pull/708))
- Make feature selection transforms return columns in inverse_transform([#688](https://github.com/tinkoff-ai/etna/issues/688))
- Add xticks parameter for plot_periodogram, clip frequencies to be >= 1 ([#706](https://github.com/tinkoff-ai/etna/pull/706))
- Make TSDataset method to_dataset work with copy of the passed dataframe ([#741](https://github.com/tinkoff-ai/etna/pull/741))
### Fixed
- Fix bug when `ts.plot` does not save figure ([#714](https://github.com/tinkoff-ai/etna/pull/714))
- Fix bug in plot_clusters ([#675](https://github.com/tinkoff-ai/etna/pull/675))
- Fix bugs and documentation for cross_corr_plot ([#691](https://github.com/tinkoff-ai/etna/pull/691))
- Fix bugs and documentation for plot_backtest and plot_backtest_interactive ([#700](https://github.com/tinkoff-ai/etna/pull/700))
- Make STLTransform to work with NaNs at the beginning ([#736](https://github.com/tinkoff-ai/etna/pull/736))
- Fix tiny prediction intervals ([#722](https://github.com/tinkoff-ai/etna/pull/722))
- Fix deepcopy issue for fitted deepmodel ([#735](https://github.com/tinkoff-ai/etna/pull/735))
- Fix making backtest if all segments start with NaNs ([#728](https://github.com/tinkoff-ai/etna/pull/728))
- Fix logging issues with backtest while emp intervals using ([#747](https://github.com/tinkoff-ai/etna/pull/747))

## [1.9.0] - 2022-05-17
### Added
- Add plot_metric_per_segment ([#658](https://github.com/tinkoff-ai/etna/pull/658))
- Add metric_per_segment_distribution_plot ([#666](https://github.com/tinkoff-ai/etna/pull/666))
### Changed
- Remove parameter normalize in linear models ([#686](https://github.com/tinkoff-ai/etna/pull/686))
### Fixed
- Add missed `forecast_params` in forecast CLI method ([#671](https://github.com/tinkoff-ai/etna/pull/671))
- Add `_per_segment_average` method to the Metric class ([#684](https://github.com/tinkoff-ai/etna/pull/684))
- Fix `get_statistics_relevance_table` working with NaNs and categoricals ([#672](https://github.com/tinkoff-ai/etna/pull/672))
- Fix bugs and documentation for stl_plot ([#685](https://github.com/tinkoff-ai/etna/pull/685))
- Fix cuda docker images ([#694](https://github.com/tinkoff-ai/etna/pull/694)])

## [1.8.0] - 2022-04-28
### Added
- `Width` and `Coverage` metrics for prediction intervals ([#638](https://github.com/tinkoff-ai/etna/pull/638))
- Masked backtest ([#613](https://github.com/tinkoff-ai/etna/pull/613))
- Add seasonal_plot ([#628](https://github.com/tinkoff-ai/etna/pull/628))
- Add plot_periodogram ([#606](https://github.com/tinkoff-ai/etna/pull/606))
- Add support of quantiles in backtest ([#652](https://github.com/tinkoff-ai/etna/pull/652))
- Add prediction_actual_scatter_plot ([#610](https://github.com/tinkoff-ai/etna/pull/610))
- Add plot_holidays ([#624](https://github.com/tinkoff-ai/etna/pull/624))
- Add instruction about documentation formatting to contribution guide ([#648](https://github.com/tinkoff-ai/etna/pull/648))
- Seasonal strategy in TimeSeriesImputerTransform ([#639](https://github.com/tinkoff-ai/etna/pull/639))

### Changed
- Add logging to `Metric.__call__` ([#643](https://github.com/tinkoff-ai/etna/pull/643))
- Add in_column to plot_anomalies, plot_anomalies_interactive ([#618](https://github.com/tinkoff-ai/etna/pull/618))
- Add logging to TSDataset.inverse_transform ([#642](https://github.com/tinkoff-ai/etna/pull/642))

### Fixed
- Passing non default params for default models STLTransform ([#641](https://github.com/tinkoff-ai/etna/pull/641))
- Fixed bug in SARIMAX model with `horizon`=1 ([#637](https://github.com/tinkoff-ai/etna/pull/637))
- Fixed bug in models `get_model` method ([#623](https://github.com/tinkoff-ai/etna/pull/623))
- Fixed unsafe comparison in plots ([#611](https://github.com/tinkoff-ai/etna/pull/611))
- Fixed plot_trend does not work with Linear and TheilSen transforms ([#617](https://github.com/tinkoff-ai/etna/pull/617))
- Improve computation time for rolling window statistics ([#625](https://github.com/tinkoff-ai/etna/pull/625))
- Don't fill first timestamps in TimeSeriesImputerTransform ([#634](https://github.com/tinkoff-ai/etna/pull/634))
- Fix documentation formatting ([#636](https://github.com/tinkoff-ai/etna/pull/636))
- Fix bug with exog features in AutoRegressivePipeline ([#647](https://github.com/tinkoff-ai/etna/pull/647))
- Fix missed dependencies ([#656](https://github.com/tinkoff-ai/etna/pull/656))
- Fix custom_transform_and_model notebook ([#651](https://github.com/tinkoff-ai/etna/pull/651))
- Fix MyBinder bug with dependencies ([#650](https://github.com/tinkoff-ai/etna/pull/650))

## [1.7.0] - 2022-03-16
### Added
- Regressors logic to TSDatasets init ([#357](https://github.com/tinkoff-ai/etna/pull/357))
- `FutureMixin` into some transforms ([#361](https://github.com/tinkoff-ai/etna/pull/361))
- Regressors updating in TSDataset transform loops ([#374](https://github.com/tinkoff-ai/etna/pull/374))
- Regressors handling in TSDataset `make_future` and `train_test_split` ([#447](https://github.com/tinkoff-ai/etna/pull/447))
- Prediction intervals visualization in `plot_forecast` ([#538](https://github.com/tinkoff-ai/etna/pull/538))
- Add plot_imputation ([#598](https://github.com/tinkoff-ai/etna/pull/598))
- Add plot_time_series_with_change_points function ([#534](https://github.com/tinkoff-ai/etna/pull/534))
- Add plot_trend ([#565](https://github.com/tinkoff-ai/etna/pull/565))
- Add find_change_points function ([#521](https://github.com/tinkoff-ai/etna/pull/521))
- Add option `day_number_in_year` to DateFlagsTransform ([#552](https://github.com/tinkoff-ai/etna/pull/552))
- Add plot_residuals ([#539](https://github.com/tinkoff-ai/etna/pull/539))
- Add get_residuals ([#597](https://github.com/tinkoff-ai/etna/pull/597))
- Create `PerSegmentBaseModel`, `PerSegmentPredictionIntervalModel` ([#537](https://github.com/tinkoff-ai/etna/pull/537))
- Create `MultiSegmentModel` ([#551](https://github.com/tinkoff-ai/etna/pull/551))
- Add qq_plot ([#604](https://github.com/tinkoff-ai/etna/pull/604))
- Add regressors example notebook ([#577](https://github.com/tinkoff-ai/etna/pull/577))
- Create `EnsembleMixin` ([#574](https://github.com/tinkoff-ai/etna/pull/574))
- Add option `season_number` to DateFlagsTransform ([#567](https://github.com/tinkoff-ai/etna/pull/567))
- Create `BasePipeline`, add prediction intervals to all the pipelines, move parameter n_fold to forecast ([#578](https://github.com/tinkoff-ai/etna/pull/578))
- Add stl_plot ([#575](https://github.com/tinkoff-ai/etna/pull/575))
- Add plot_features_relevance ([#579](https://github.com/tinkoff-ai/etna/pull/579))
- Add community section to README.md ([#580](https://github.com/tinkoff-ai/etna/pull/580))
- Create `AbstaractPipeline` ([#573](https://github.com/tinkoff-ai/etna/pull/573))
- Option "auto" to `weights` parameter of `VotingEnsemble`, enables to use feature importance as weights of base estimators ([#587](https://github.com/tinkoff-ai/etna/pull/587)) 

### Changed
- Change the way `ProphetModel` works with regressors ([#383](https://github.com/tinkoff-ai/etna/pull/383))
- Change the way `SARIMAXModel` works with regressors ([#380](https://github.com/tinkoff-ai/etna/pull/380)) 
- Change the way `Sklearn` models works with regressors ([#440](https://github.com/tinkoff-ai/etna/pull/440))
- Change the way `FeatureSelectionTransform` works with regressors, rename variables replacing the "regressor" to "feature" ([#522](https://github.com/tinkoff-ai/etna/pull/522))
- Add table option to ConsoleLogger ([#544](https://github.com/tinkoff-ai/etna/pull/544))
- Installation instruction ([#526](https://github.com/tinkoff-ai/etna/pull/526))
- Update plot_forecast for multi-forecast mode ([#584](https://github.com/tinkoff-ai/etna/pull/584))
- Trainer kwargs for deep models ([#540](https://github.com/tinkoff-ai/etna/pull/540))
- Update CONTRIBUTING.md ([#536](https://github.com/tinkoff-ai/etna/pull/536))
- Rename `_CatBoostModel`, `_HoltWintersModel`, `_SklearnModel` ([#543](https://github.com/tinkoff-ai/etna/pull/543))
- Add logging to TSDataset.make_future, log repr of transform instead of class name ([#555](https://github.com/tinkoff-ai/etna/pull/555))
- Rename `_SARIMAXModel` and `_ProphetModel`, make `SARIMAXModel` and `ProphetModel` inherit from `PerSegmentPredictionIntervalModel` ([#549](https://github.com/tinkoff-ai/etna/pull/549))
- Update get_started section in README ([#569](https://github.com/tinkoff-ai/etna/pull/569))
- Make detrending polynomial ([#566](https://github.com/tinkoff-ai/etna/pull/566))
- Update documentation about transforms that generate regressors, update examples with them ([#572](https://github.com/tinkoff-ai/etna/pull/572))
- Fix that segment is string ([#602](https://github.com/tinkoff-ai/etna/pull/602))
- Make `LabelEncoderTransform` and `OneHotEncoderTransform` multi-segment ([#554](https://github.com/tinkoff-ai/etna/pull/554))

### Fixed
- Fix `TSDataset._update_regressors` logic removing the regressors ([#489](https://github.com/tinkoff-ai/etna/pull/489)) 
- Fix `TSDataset.info`, `TSDataset.describe` methods ([#519](https://github.com/tinkoff-ai/etna/pull/519))
- Fix regressors handling for `OneHotEncoderTransform` and `HolidayTransform` ([#518](https://github.com/tinkoff-ai/etna/pull/518))
- Fix wandb summary issue with custom plots ([#535](https://github.com/tinkoff-ai/etna/pull/535))
- Small notebook fixes ([#595](https://github.com/tinkoff-ai/etna/pull/595))
- Fix import Literal in plotters ([#558](https://github.com/tinkoff-ai/etna/pull/558))
- Fix plot method bug when plot method does not plot all required segments ([#596](https://github.com/tinkoff-ai/etna/pull/596))
- Fix dependencies for ARM ([#599](https://github.com/tinkoff-ai/etna/pull/599))
- [BUG] nn models make forecast without inverse_transform ([#541](https://github.com/tinkoff-ai/etna/pull/541))

## [1.6.3] - 2022-02-14

### Fixed

- Fixed adding unnecessary lag=1 in statistics ([#523](https://github.com/tinkoff-ai/etna/pull/523))
- Fixed wrong MeanTransform behaviour when using alpha parameter ([#523](https://github.com/tinkoff-ai/etna/pull/523))
- Fix processing add_noise=True parameter in datasets generation ([#520](https://github.com/tinkoff-ai/etna/pull/520))
- Fix scipy version ([#525](https://github.com/tinkoff-ai/etna/pull/525))

## [1.6.2] - 2022-02-09
### Added
- Holt-Winters', Holt and exponential smoothing models ([#502](https://github.com/tinkoff-ai/etna/pull/502))

### Fixed
- Bug with exog features in DifferencingTransform.inverse_transform ([#503](https://github.com/tinkoff-ai/etna/pull/503))

## [1.6.1] - 2022-02-03
### Added
- Allow choosing start and end in `TSDataset.plot` method ([488](https://github.com/tinkoff-ai/etna/pull/488))

### Changed
- Make TSDataset.to_flatten faster ([#475](https://github.com/tinkoff-ai/etna/pull/475))
- Allow logger percentile metric aggregation to work with NaNs ([#483](https://github.com/tinkoff-ai/etna/pull/483))

### Fixed
- Can't make forecasting with pipelines, data with nans, and Imputers ([#473](https://github.com/tinkoff-ai/etna/pull/473))


## [1.6.0] - 2022-01-28

### Added

- Method TSDataset.info ([#409](https://github.com/tinkoff-ai/etna/pull/409))
- DifferencingTransform ([#414](https://github.com/tinkoff-ai/etna/pull/414))
- OneHotEncoderTransform and LabelEncoderTransform ([#431](https://github.com/tinkoff-ai/etna/pull/431))
- MADTransform ([#441](https://github.com/tinkoff-ai/etna/pull/441))
- `MRMRFeatureSelectionTransform` ([#439](https://github.com/tinkoff-ai/etna/pull/439))
- Possibility to change metric representation in backtest using Metric.name ([#454](https://github.com/tinkoff-ai/etna/pull/454))
- Warning section in documentation about look-ahead bias ([#464](https://github.com/tinkoff-ai/etna/pull/464))
- Parameter `figsize` to all the plotters [#465](https://github.com/tinkoff-ai/etna/pull/465)

### Changed

- Change method TSDataset.describe ([#409](https://github.com/tinkoff-ai/etna/pull/409))
- Group Transforms according to their impact ([#420](https://github.com/tinkoff-ai/etna/pull/420))
- Change the way `LagTransform`, `DateFlagsTransform` and `TimeFlagsTransform` generate column names ([#421](https://github.com/tinkoff-ai/etna/pull/421))
- Clarify the behaviour of TimeSeriesImputerTransform in case of all NaN values ([#427](https://github.com/tinkoff-ai/etna/pull/427))
- Fixed bug in title in `sample_acf_plot` method ([#432](https://github.com/tinkoff-ai/etna/pull/432))
- Pytorch-forecasting and sklearn version update + some pytroch transform API changing ([#445](https://github.com/tinkoff-ai/etna/pull/445))

### Fixed

- Add relevance_params in GaleShapleyFeatureSelectionTransform ([#410](https://github.com/tinkoff-ai/etna/pull/410))
- Docs for statistics transforms ([#441](https://github.com/tinkoff-ai/etna/pull/441))
- Handling NaNs in trend transforms ([#456](https://github.com/tinkoff-ai/etna/pull/456))
- Logger fails with StackingEnsemble ([#460](https://github.com/tinkoff-ai/etna/pull/460))
- SARIMAX parameters fix ([#459](https://github.com/tinkoff-ai/etna/pull/459))
- [BUG] Check pytorch-forecasting models with freq > "1D" ([#463](https://github.com/tinkoff-ai/etna/pull/463))

## [1.5.0] - 2021-12-24
### Added
- Holiday Transform ([#359](https://github.com/tinkoff-ai/etna/pull/359))
- S3FileLogger and LocalFileLogger ([#372](https://github.com/tinkoff-ai/etna/pull/372))
- Parameter `changepoint_prior_scale` to `ProphetModel` ([#408](https://github.com/tinkoff-ai/etna/pull/408))

### Changed
- Set `strict_optional = True` for mypy ([#381](https://github.com/tinkoff-ai/etna/pull/381))
- Move checking the series endings to `make_future` step ([#413](https://github.com/tinkoff-ai/etna/pull/413)) 

### Fixed
- Sarimax bug in future prediction with quantiles ([#391](https://github.com/tinkoff-ai/etna/pull/391))
- Catboost version too high ([#394](https://github.com/tinkoff-ai/etna/pull/394))
- Add sorting of classes in left bar in docs ([#397](https://github.com/tinkoff-ai/etna/pull/397))
- nn notebook in docs ([#396](https://github.com/tinkoff-ai/etna/pull/396))
- SklearnTransform column name generation ([#398](https://github.com/tinkoff-ai/etna/pull/398))
- Inverse transform doesn't affect quantiles ([#395](https://github.com/tinkoff-ai/etna/pull/395))

## [1.4.2] - 2021-12-09
### Fixed
- Docs generation for neural networks

## [1.4.1] - 2021-12-09
### Changed
- Speed up `_check_regressors` and `_merge_exog` ([#360](https://github.com/tinkoff-ai/etna/pull/360))

### Fixed
- `Model`, `PerSegmentModel`, `PerSegmentWrapper` imports ([#362](https://github.com/tinkoff-ai/etna/pull/362))
- Docs generation ([#363](https://github.com/tinkoff-ai/etna/pull/363))
- Fixed work of get_anomalies_density with constant series ([#334](https://github.com/tinkoff-ai/etna/issues/334))

## [1.4.0] - 2021-12-03
### Added
- ACF plot ([#318](https://github.com/tinkoff-ai/etna/pull/318))

### Changed
- Add `ts.inverse_transform` as final step at `Pipeline.fit` method ([#316](https://github.com/tinkoff-ai/etna/pull/316))
- Make test_ts optional in plot_forecast ([#321](https://github.com/tinkoff-ai/etna/pull/321))
- Speed up inference for multisegment regression models ([#333](https://github.com/tinkoff-ai/etna/pull/333))
- Speed up Pipeline._get_backtest_forecasts ([#336](https://github.com/tinkoff-ai/etna/pull/336))
- Speed up SegmentEncoderTransform ([#331](https://github.com/tinkoff-ai/etna/pull/331))
- Wandb Logger does not work unless pytorch is installed ([#340](https://github.com/tinkoff-ai/etna/pull/340))

### Fixed
- Get rid of lambda in DensityOutliersTransform and get_anomalies_density ([#341](https://github.com/tinkoff-ai/etna/pull/341))
- Fixed import in transforms ([#349](https://github.com/tinkoff-ai/etna/pull/349))
- Pickle DTWClustering ([#350](https://github.com/tinkoff-ai/etna/pull/350))

### Removed
- Remove TimeSeriesCrossValidation ([#337](https://github.com/tinkoff-ai/etna/pull/337))

## [1.3.3] - 2021-11-24
### Added
- RelevanceTable returns rank ([#268](https://github.com/tinkoff-ai/etna/pull/268/))
- GaleShapleyFeatureSelectionTransform ([#284](https://github.com/tinkoff-ai/etna/pull/284))
- FilterFeaturesTransform ([#277](https://github.com/tinkoff-ai/etna/pull/277))
- Spell checking for source code and md files ([#303](https://github.com/tinkoff-ai/etna/pull/303))
- ResampleWithDistributionTransform ([#296](https://github.com/tinkoff-ai/etna/pull/296))
- Add function to duplicate exogenous data ([#305](https://github.com/tinkoff-ai/etna/pull/305))
- FourierTransform ([#306](https://github.com/tinkoff-ai/etna/pull/306))

### Changed
- Rename confidence interval to prediction interval, start working with quantiles instead of interval_width ([#285](https://github.com/tinkoff-ai/etna/pull/285))
- Changed format of forecast and test dataframes in WandbLogger ([#309](https://github.com/tinkoff-ai/etna/pull/309))

### Fixed

## [1.3.2] - 2021-11-18
### Changed
- Add sum for omegaconf resolvers ([#300](https://github.com/tinkoff-ai/etna/pull/300/))

## [1.3.1] - 2021-11-12
### Changed
- Delete restriction on version of pandas ([#274](https://github.com/tinkoff-ai/etna/pull/274))

## [1.3.0] - 2021-11-12
### Added
- Backtest cli ([#223](https://github.com/tinkoff-ai/etna/pull/223), [#259](https://github.com/tinkoff-ai/etna/pull/259))
- TreeFeatureSelectionTransform ([#229](https://github.com/tinkoff-ai/etna/pull/229))
- Feature relevance table calculation using tsfresh ([#227](https://github.com/tinkoff-ai/etna/pull/227), [#249](https://github.com/tinkoff-ai/etna/pull/249))
- Method to_flatten to TSDataset ([#241](https://github.com/tinkoff-ai/etna/pull/241)
- Out_column parameter to not inplace transforms([#211](https://github.com/tinkoff-ai/etna/pull/211))
- omegaconf config parser in cli ([#258](https://github.com/tinkoff-ai/etna/pull/258))
- Feature relevance table calculation using feature importance ([#261](https://github.com/tinkoff-ai/etna/pull/261))
- MeanSegmentEncoderTransform ([#265](https://github.com/tinkoff-ai/etna/pull/265))

### Changed
- Add possibility to set custom in_column for ConfidenceIntervalOutliersTransform ([#240](https://github.com/tinkoff-ai/etna/pull/240))
- Make `in_column` the first argument in every transform ([#247](https://github.com/tinkoff-ai/etna/pull/247))
- Update mypy checking and fix issues with it ([#248](https://github.com/tinkoff-ai/etna/pull/248))
- Add histogram method in outliers notebook ([#252](https://github.com/tinkoff-ai/etna/pull/252)) 
- Joblib parameters for backtest and ensembles ([#253](https://github.com/tinkoff-ai/etna/pull/253))
- Replace cycle over segments with vectorized expression in TSDataset._check_endings ([#264](https://github.com/tinkoff-ai/etna/pull/264))

### Fixed
- Fixed broken links in docs command section ([#223](https://github.com/tinkoff-ai/etna/pull/223))
- Fix default value for TSDataset.tail ([#245](https://github.com/tinkoff-ai/etna/pull/245))
- Fix raising warning on fitting SklearnModel on dataset categorical columns ([#250](https://github.com/tinkoff-ai/etna/issues/207)) 
- Fix working TSDataset.make_future with empty exog values ([#244](https://github.com/tinkoff-ai/etna/pull/244))
- Fix issue with aggregate_metrics=True for ConsoleLogger and WandbLogger ([#254](https://github.com/tinkoff-ai/etna/pull/254))
- Fix binder requirements to work with optional dependencies ([#257](https://github.com/tinkoff-ai/etna/pull/257))

## [1.2.0] - 2021-10-27
### Added
- BinsegTrendTransform, ChangePointsTrendTransform ([#87](https://github.com/tinkoff-ai/etna/pull/87))
- Interactive plot for anomalies (#[95](https://github.com/tinkoff-ai/etna/pull/95))
- Examples to TSDataset methods with doctest ([#92](https://github.com/tinkoff-ai/etna/pull/92))
- WandbLogger ([#71](https://github.com/tinkoff-ai/etna/pull/71))
- Pipeline ([#78](https://github.com/tinkoff-ai/etna/pull/78))
- Sequence anomalies ([#96](https://github.com/tinkoff-ai/etna/pull/96)), Histogram anomalies ([#79](https://github.com/tinkoff-ai/etna/pull/79))
- 'is_weekend' feature in DateFlagsTransform ([#101](https://github.com/tinkoff-ai/etna/pull/101))
- Documentation example for models and note about inplace nature of forecast ([#112](https://github.com/tinkoff-ai/etna/pull/112))
- Property regressors to TSDataset ([#82](https://github.com/tinkoff-ai/etna/pull/82))
- Clustering ([#110](https://github.com/tinkoff-ai/etna/pull/110))
- Outliers notebook ([#123](https://github.com/tinkoff-ai/etna/pull/123)))
- Method inverse_transform in TimeSeriesImputerTransform ([#135](https://github.com/tinkoff-ai/etna/pull/135))
- VotingEnsemble ([#150](https://github.com/tinkoff-ai/etna/pull/150))
- Forecast command for cli ([#133](https://github.com/tinkoff-ai/etna/issues/133))
- MyPy checks in CI/CD and lint commands ([#39](https://github.com/tinkoff-ai/etna/issues/39))
- TrendTransform ([#139](https://github.com/tinkoff-ai/etna/pull/139))
- Running notebooks in ci ([#134](https://github.com/tinkoff-ai/etna/issues/134))
- Cluster plotter to EDA ([#169](https://github.com/tinkoff-ai/etna/pull/169))
- Pipeline.backtest method ([#161](https://github.com/tinkoff-ai/etna/pull/161), [#192](https://github.com/tinkoff-ai/etna/pull/192))
- STLTransform class ([#158](https://github.com/tinkoff-ai/etna/pull/158))
- NN_examples notebook ([#159](https://github.com/tinkoff-ai/etna/pull/159))
- Example for ProphetModel ([#178](https://github.com/tinkoff-ai/etna/pull/178))
- Instruction notebook for custom model and transform creation ([#180](https://github.com/tinkoff-ai/etna/pull/180))
- Add inverse_transform in *OutliersTransform ([#160](https://github.com/tinkoff-ai/etna/pull/160))
- Examples for CatBoostModelMultiSegment and CatBoostModelPerSegment ([#181](https://github.com/tinkoff-ai/etna/pull/181))
- Simplify TSDataset.train_test_split method by allowing to pass not all values ([#191](https://github.com/tinkoff-ai/etna/pull/191))
- Confidence interval anomalies detection to EDA ([#182](https://github.com/tinkoff-ai/etna/pull/182))
- ConfidenceIntervalOutliersTransform ([#196](https://github.com/tinkoff-ai/etna/pull/196))
- Add 'in_column' parameter to get_anomalies methods([#199](https://github.com/tinkoff-ai/etna/pull/199))
- Clustering notebook ([#152](https://github.com/tinkoff-ai/etna/pull/152))
- StackingEnsemble ([#195](https://github.com/tinkoff-ai/etna/pull/195))
- Add AutoRegressivePipeline ([#209](https://github.com/tinkoff-ai/etna/pull/209))
- Ensembles notebook ([#218](https://github.com/tinkoff-ai/etna/pull/218))
- Function plot_backtest_interactive ([#225](https://github.com/tinkoff-ai/etna/pull/225))
- Confidence intervals in Pipeline ([#221](https://github.com/tinkoff-ai/etna/pull/221)) 

### Changed
- Delete offset from WindowStatisticsTransform ([#111](https://github.com/tinkoff-ai/etna/pull/111))
- Add Pipeline example in Get started notebook ([#115](https://github.com/tinkoff-ai/etna/pull/115))
- Internal implementation of BinsegTrendTransform ([#141](https://github.com/tinkoff-ai/etna/pull/141))
- Colorebar scaling in Correlation heatmap plotter ([#143](https://github.com/tinkoff-ai/etna/pull/143))
- Add Correlation heatmap in EDA notebook ([#144](https://github.com/tinkoff-ai/etna/pull/144))
- Add `__repr__` for Pipeline ([#151](https://github.com/tinkoff-ai/etna/pull/151))
- Defined random state for every test cases ([#155](https://github.com/tinkoff-ai/etna/pull/155))
- Add confidence intervals to Prophet ([#153](https://github.com/tinkoff-ai/etna/pull/153))
- Add confidence intervals to SARIMA ([#172](https://github.com/tinkoff-ai/etna/pull/172))
- Add badges to all example notebooks ([#220](https://github.com/tinkoff-ai/etna/pull/220)) 
- Update backtest notebook by adding Pipeline.backtest ([222](https://github.com/tinkoff-ai/etna/pull/222))

### Fixed
- Set default value of `TSDataset.head` method ([#170](https://github.com/tinkoff-ai/etna/pull/170))
- Categorical and fillna issues with pandas >=1.2 ([#190](https://github.com/tinkoff-ai/etna/pull/190))
- Fix `TSDataset.to_dataset` method sorting bug ([#183](https://github.com/tinkoff-ai/etna/pull/183))
- Undefined behaviour of DataFrame.loc[:, pd.IndexSlice[:, ["a", "b"]]] between 1.1.* and >= 1.2 ([#188](https://github.com/tinkoff-ai/etna/pull/188))
- Fix typo in word "length" in `get_segment_sequence_anomalies`,`get_sequence_anomalies`,`SAXOutliersTransform` arguments ([#212](https://github.com/tinkoff-ai/etna/pull/212))
- Make possible to send backtest plots with many segments ([#225](https://github.com/tinkoff-ai/etna/pull/225))

## [1.1.3] - 2021-10-08
### Fixed
- Limit version of pandas by 1.2 (excluding) ([#163](https://github.com/tinkoff-ai/etna/pull/163))

## [1.1.2] - 2021-10-08
### Changed
- SklearnTransform out column names ([#99](https://github.com/tinkoff-ai/etna/pull/99))
- Update EDA notebook ([#96](https://github.com/tinkoff-ai/etna/pull/96))
- Add 'regressor_' prefix to output columns of LagTransform, DateFlagsTransform, SpecialDaysTransform, SegmentEncoderTransform
### Fixed
- Add more obvious Exception Error for forecasting with unfitted model ([#102](https://github.com/tinkoff-ai/etna/pull/102))
- Fix bug with hardcoded frequency in PytorchForecastingTransform ([#107](https://github.com/tinkoff-ai/etna/pull/107))
- Bug with inverse_transform method of TimeSeriesImputerTransform ([#148](https://github.com/tinkoff-ai/etna/pull/148))

## [1.1.1] - 2021-09-23
### Fixed
- Documentation build workflow ([#85](https://github.com/tinkoff-ai/etna/pull/85))

## [1.1.0] - 2021-09-23
### Added 
- MedianOutliersTransform, DensityOutliersTransform ([#30](https://github.com/tinkoff-ai/etna/pull/30))
- Issues and Pull Request templates
- TSDataset checks ([#24](https://github.com/tinkoff-ai/etna/pull/24), [#20](https://github.com/tinkoff-ai/etna/pull/20))\
- Pytorch-Forecasting models ([#29](https://github.com/tinkoff-ai/etna/pull/29))
- SARIMAX model ([#10](https://github.com/tinkoff-ai/etna/pull/10))
- Logging, including ConsoleLogger ([#46](https://github.com/tinkoff-ai/etna/pull/46))
- Correlation heatmap plotter ([#77](https://github.com/tinkoff-ai/etna/pull/77))

### Changed
- Backtest is fully parallel 
- New default hyperparameters for CatBoost
- Add 'regressor_' prefix to output columns of LagTransform, DateFlagsTransform, SpecialDaysTransform, SegmentEncoderTransform

### Fixed
- Documentation fixes ([#55](https://github.com/tinkoff-ai/etna/pull/55), [#53](https://github.com/tinkoff-ai/etna/pull/53), [#52](https://github.com/tinkoff-ai/etna/pull/52))
- Solved warning in LogTransform and AddConstantTransform ([#26](https://github.com/tinkoff-ai/etna/pull/26))
- Regressors do not have enough history bug ([#35](https://github.com/tinkoff-ai/etna/pull/35))
- make_future(1) and make_future(2) bug
- Fix working with 'cap' and 'floor' features in Prophet model ([#62](https://github.com/tinkoff-ai/etna/pull/62))
- Fix saving init params for SARIMAXModel ([#81](https://github.com/tinkoff-ai/etna/pull/81))
- Imports of nn models, PytorchForecastingTransform and Transform ([#80](https://github.com/tinkoff-ai/etna/pull/80))

## [1.0.0] - 2021-09-05
### Added
- Models
  - CatBoost
  - Prophet
  - Seasonal Moving Average
  - Naive
  - Linear
- Transforms
  - Rolling statistics
  - Trend removal
  - Segment encoder
  - Datetime flags
  - Sklearn's scalers (MinMax, Robust, MinMaxAbs, Standard, MaxAbs)
  - BoxCox, YeoJohnson, LogTransform
  - Lag operator
  - NaN imputer
- TimeSeriesCrossValidation
- Time Series Dataset (TSDataset)
- Playground datasets generation (AR, constant, periodic, from pattern)
- Metrics (MAE, MAPE, SMAPE, MedAE, MSE, MSLE, R^2)
- EDA methods
  - Outliers detection
  - PACF plot
  - Cross correlation plot
  - Distribution plot
  - Anomalies (Outliers) plot
  - Backtest (CrossValidation) plot
  - Forecast plot<|MERGE_RESOLUTION|>--- conflicted
+++ resolved
@@ -37,11 +37,8 @@
 - Update `aggregate_metrics_df` to work with `None` values ([#522](https://github.com/etna-team/etna/pull/522))
 - 
 - 
-<<<<<<< HEAD
+- Rework validation of `FoldMask` to not fail on tail nans ([#536](https://github.com/etna-team/etna/pull/536))
 - Add parameter `missing_mode` into `R2` and `MedAE` metrics ([#537](https://github.com/etna-team/etna/pull/537))
-=======
-- Rework validation of `FoldMask` to not fail on tail nans ([#536](https://github.com/etna-team/etna/pull/536))
->>>>>>> 8c4bdb48
 - 
 - 
 

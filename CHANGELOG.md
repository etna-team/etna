--- conflicted
+++ resolved
@@ -38,17 +38,10 @@
 
 ### Fixed
 - Fix working with `embedding_sizes` in `202-NN_examples` notebook ([#489](https://github.com/etna-team/etna/pull/489))
-<<<<<<< HEAD
-- 
-- 
-- 
-- Fix working with NaN target in `MeanEncoderTransform` ([#492](https://github.com/etna-team/etna/pull/492))
-=======
 - Disallow dropping target in `TSDataset.drop_features` ([#491](https://github.com/etna-team/etna/pull/491))
 - Optimize memory usage in `TFTNativeModel` by eliminating copying during making samples ([#494](https://github.com/etna-team/etna/pull/494))
 - Optimize memory usage in `DeepStateModel` and `DeepARNativeModel` by eliminating copying during making samples ([#499](https://github.com/etna-team/etna/pull/499))
-- 
->>>>>>> 6cd66ae6
+- Fix working with NaN target in `MeanEncoderTransform` ([#492](https://github.com/etna-team/etna/pull/492))
 - 
 - 
 - 

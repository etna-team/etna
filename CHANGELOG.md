# Changelog

All notable changes to this project will be documented in this file.

The format is based on [Keep a Changelog](https://keepachangelog.com/en/1.0.0/),
and this project adheres to [Semantic Versioning](https://semver.org/spec/v2.0.0.html).

## Unreleased
### Added
- 
- 
- 
- 
- 
- 
- 
- 
- 
- 

### Changed
<<<<<<< HEAD
- Optimize dataset updates with `TSDataset.update_columns_from_pandas` ([#522](https://github.com/etna-team/etna/pull/552))
- 
=======
- Implement non-empty `params_to_tune` for `VotingEnsemble` ([#557](https://github.com/etna-team/etna/pull/557))
>>>>>>> 82ac849a
- 
- 
- 
- 
- 
- 
- 
- 
- 

### Fixed
- Fix possibility of silent handling of duplicate features when updating dataset with `TSDataset.update_columns_from_pandas` ([#522](https://github.com/etna-team/etna/pull/552))
- 
- 
- 
- 
- 
- 
- Fix `TSDataset.train_test_split` to pass all features to train and test parts ([#545](https://github.com/etna-team/etna/pull/545))
- 

## [2.10.0] - 2025-01-09
### Added
- Add `load_dataset` to public API ([#484](https://github.com/etna-team/etna/pull/484))
- Add example of using custom pipeline pools in `Auto` ([#504](https://github.com/etna-team/etna/pull/504))
- Add `MetricWithMissingHandling` base class, change signature of `etna.metrics.Metric` to return `None` values ([#514](https://github.com/etna-team/etna/pull/514))
- Add `ChronosModel` ([#511](https://github.com/etna-team/etna/pull/511))
- Add `ChronosBoltModel` ([#511](https://github.com/etna-team/etna/pull/511))
- Add usage example of `ChronosModel` and `ChronosBoltModel` in `202-NN_examples` notebook ([#511](https://github.com/etna-team/etna/pull/511))
- Add `TimesFMModel` ([#544](https://github.com/etna-team/etna/pull/544))
- Add usage example of `TimesFMModel` in `202-NN_examples` notebook ([#544](https://github.com/etna-team/etna/pull/544))
- Add `MissingCounter` metric ([#520](https://github.com/etna-team/etna/pull/520))

### Changed
- Add docstring warning about handling non-regressors (including target) to children of `WindowStatisticsTransform` ([#474](https://github.com/etna-team/etna/pull/474))
- Add parameter `missing_mode` into `MSE` metric ([#515](https://github.com/etna-team/etna/pull/515))
- Add parameter `missing_mode` into `MAE` metric ([#523](https://github.com/etna-team/etna/pull/523))
- Add parameter `missing_mode` into `MAPE` and `SMAPE` metrics ([#524](https://github.com/etna-team/etna/pull/524))
- Add parameter `missing_mode` into `Sign`, `WAPE` and `MaxDeviation` metrics ([#530](https://github.com/etna-team/etna/pull/530))
- Add parameter `missing_mode` into `Coverage` and `Width` metrics ([#541](https://github.com/etna-team/etna/pull/541))
- Update `aggregate_metrics_df` to work with `None` values ([#522](https://github.com/etna-team/etna/pull/522))
- Rework validation of `FoldMask` to not fail on tail nans ([#536](https://github.com/etna-team/etna/pull/536))
- Add parameter `missing_mode` into `R2` and `MedAE` metrics ([#537](https://github.com/etna-team/etna/pull/537))
- Update `analysis.forecast.plots.plot_metric_per_segment` to handle `None` from metrics ([#540](https://github.com/etna-team/etna/pull/540))
- Add parameter `missing_mode` into `RMSE` and `MSLE` metrics ([#542](https://github.com/etna-team/etna/pull/542))
- Update `analysis.forecast.plots.metric_per_segment_distribution_plot` to handle `None` from metrics ([#543](https://github.com/etna-team/etna/pull/543))
- Add example on using custom `params_to_tune` in `Tune` ([#547](https://github.com/etna-team/etna/pull/547))

### Fixed
- Fix working with `embedding_sizes` in `202-NN_examples` notebook ([#489](https://github.com/etna-team/etna/pull/489))
- Disallow dropping target in `TSDataset.drop_features` ([#491](https://github.com/etna-team/etna/pull/491))
- Optimize memory usage in `TFTNativeModel` by eliminating copying during making samples ([#494](https://github.com/etna-team/etna/pull/494))
- Optimize memory usage in `DeepStateModel` and `DeepARNativeModel` by eliminating copying during making samples ([#499](https://github.com/etna-team/etna/pull/499))
- Fix working with NaN target in `MeanEncoderTransform` ([#492](https://github.com/etna-team/etna/pull/492))
- Fix `target` leakage in `MeanSegmentEncoderTransform` ([#503](https://github.com/etna-team/etna/pull/503))
- Add handling scikit-learn version >= 1.4 in `OneHotEncoderTransform` and `HierarchicalClustering` ([#529](https://github.com/etna-team/etna/pull/529))

## [2.9.0] - 2024-09-06
### Added
- Add `**kwargs` argument description for models based on `LinearRegression`, `ElasticNet` and `CatBoostRegressor` ([#454](https://github.com/etna-team/etna/pull/454))  
- Add possibility to load pretrained embedding models ([#461](https://github.com/etna-team/etna/pull/461))
- Add `is_freezed` parameter to `TS2VecEmbeddingModel` and `TSTCCEmbeddingModel` ([#461](https://github.com/etna-team/etna/pull/461))
- Add test on working without extras ([#463](https://github.com/etna-team/etna/pull/463))

### Changed
- Add support of property attributes in `__repr__` and `to_dict` of `BaseMixin` ([#469](https://github.com/etna-team/etna/pull/469))

### Fixed
- Fix `IForestOutlierTransform` failed with ignored `target` column ([#460](https://github.com/etna-team/etna/pull/460))
- Add lower limit for `typing_extension` versions ([#458](https://github.com/etna-team/etna/pull/458))
- Fix `ModelDecomposeTransform` import without `prophet` module ([#459](https://github.com/etna-team/etna/pull/459))
- Convert `segment` to string during reading csv in `backtest` and `forecast` commands ([#470](https://github.com/etna-team/etna/pull/470))
- Fix holidays during loading datasets `traffic_2008_10T` and `traffic_2008_hourly` ([#462](https://github.com/etna-team/etna/pull/462))

## [2.8.0] - 2024-08-13
### Added
- Add `get_anomalies_iqr` function for anomaly detection ([#374](https://github.com/etna-team/etna/pull/374))
- Add `get_anomalies_isolation_forest` method for anomaly detection ([#375](https://github.com/etna-team/etna/pull/375))
- Add `IForestOutlierTransform` ([#381](https://github.com/etna-team/etna/pull/381))
- Add `IQROutlierTransform` ([#387](https://github.com/etna-team/etna/pull/387))
- Add `num_workers` parameter to `TS2VecEmbeddingModel` ([#396](https://github.com/etna-team/etna/pull/396)) 
- Add `get_anomalies_mad` function for anomaly detection ([#398](https://github.com/etna-team/etna/pull/398))
- Add `TSDataset.features` property to get list of all features in a dataset ([#405](https://github.com/etna-team/etna/pull/405))
- Add `MADOutlierTransform` class for anomaly detection ([#415](https://github.com/etna-team/etna/pull/415))
- Add `MeanEncoderTransform` ([#413](https://github.com/etna-team/etna/pull/413))
- Add `FourierDecomposeTransform` transform for series decomposition using DFT ([#430](https://github.com/etna-team/etna/pull/430))
- Add `ModelDecomposeTransform` transform for series decomposition using ETNA models ([#427](https://github.com/etna-team/etna/pull/427))

### Changed
- Allow to change `device`, `batch_size` and `num_workers` of embedding models ([#396](https://github.com/etna-team/etna/pull/396))
- Update pipelines documentation ([#408](https://github.com/etna-team/etna/pull/408))
- Update formulas for metrics in documentation ([#406](https://github.com/etna-team/etna/pull/406))
- Update documentation to explain how to contribute and work with discussions, update templates for issues ([#395](https://github.com/etna-team/etna/pull/395))
- Remove "Other issue" template, update links to discussions in issue creation menu ([#401](https://github.com/etna-team/etna/pull/401))

### Fixed
- Fix rendering in 210 tutorial ([#386](https://github.com/etna-team/etna/pull/386))
- Fix typo in 103 tutorial ([#408](https://github.com/etna-team/etna/pull/408))
- Remove sorting of `ts.df` by timestamps in `plot_forecast` and `plot_forecast_decomposition` ([#410](https://github.com/etna-team/etna/pull/410))
- Fix forecast visualization with `horizon=1` ([#426](https://github.com/etna-team/etna/pull/426))
- Set upper bound `<2` on numpy version ([#431](https://github.com/etna-team/etna/pull/431))
- Fix `VotingEnsemble`, `StackingEnsemble`, `DirectEnsemble` have a valid `params_to_tune` that returns empty dict ([#432](https://github.com/etna-team/etna/pull/432))
- Fix passing custom model to `STLTransform` ([#412](https://github.com/etna-team/etna/pull/412))
- Update `TSDataset.describe`, `TSDataset.info` to exclude target intervals and target components in `num_exogs` ([#405](https://github.com/etna-team/etna/pull/405))

## [2.7.1] - 2024-06-05
### Fixed
- Fix errors when importing modules without `torch` extras ([#382](https://github.com/etna-team/etna/pull/382))

## [2.7.0] - 2024-06-04
### Added
- Add `TS2VecEmbeddingModel` model ([#253](https://github.com/etna-team/etna/pull/253))
- Add `EmbeddingSegmentTransform` ([#265](https://github.com/etna-team/etna/pull/265))
- Add `EmbeddingWindowTransform` ([#265](https://github.com/etna-team/etna/pull/265))
- Add `TSTCCEmbeddingModel` ([#294](https://github.com/etna-team/etna/pull/294))
- Add `210-embedding_models` example notebook ([#304](https://github.com/etna-team/etna/pull/304))
- Add parameter `drop_zero` into `MRMRFeatureSelectionTransform` ([#308](https://github.com/etna-team/etna/issues/308))

### Changed
- Allow `RNNModel` to work with categorical features ([#334](https://github.com/etna-team/etna/pull/334))
- Allow `DeepARNativeModel` and `MLPModel` to work with categorical features ([#336](https://github.com/etna-team/etna/pull/336))
- Allow `DeepState` to work with categorical features ([#342](https://github.com/etna-team/etna/pull/342))
- Allow encoders to return numeric features ([#352](https://github.com/etna-team/etna/pull/352))
- Enable cancelling old CI/CD runs after changes in a branch ([#339](https://github.com/etna-team/etna/pull/339))

### Fixed
- Fix FordA download url in classification notebook ([#309](https://github.com/etna-team/etna/pull/309))
- Allow `seaborn` dependency to have higher version ([#319](https://github.com/etna-team/etna/pull/319))
- Fix `MRMRFeatureSelectionTransform` to correctly handle less-is-better `relevance_table` ([#308](https://github.com/etna-team/etna/issues/308))
- Fix `PatchTSModel` fails when using additional features ([#376](https://github.com/etna-team/etna/issues/376))
- Fix `101-get-started` notebook to be rendered correctly ([#340](https://github.com/etna-team/etna/pull/340))
- Fix `DeepStateModel` forecasting problem with horizon=1 ([#377](https://github.com/etna-team/etna/pull/377))

## [2.6.0] - 2024-04-11
### Added
- Add `BinaryOperationTransform` to transforms ([#260](https://github.com/etna-team/etna/pull/260))
- Add `TFTNativeModel` ([#290](https://github.com/etna-team/etna/pull/290))
- Add warning on trying to pass numeric timestamp if freq is not None and add `_cast_index_to_datetime` ([#214](https://github.com/etna-team/etna/pull/214))
- Add `infer_alignment`, `apply_alignment`, `make_timestamp_df` into `etna.dataset.utils` ([#256](https://github.com/etna-team/etna/pull/256))
- Add `TSDataset.create_from_misaligned` constructor ([#269](https://github.com/etna-team/etna/pull/269))
- Add tutorial about working with misaligned data ([#288](https://github.com/etna-team/etna/pull/288))
- Add in `OutliersTransform` possibilities use `ignore_flag_column` to skip values use ignore ([#291](https://github.com/etna-team/etna/pull/291))
- Add `get_anomalies_iqr` function for anomaly detection ([#374](https://github.com/etna-team/etna/pull/374))

### Changed
- Update glossary with terms related to working with misaligned data ([#288](https://github.com/etna-team/etna/pull/288))
- Add ignoring of integer timestamp as a feature into native DL models ([#210](https://github.com/etna-team/etna/pull/210))
- Update `pytorch_forecasting` models to handle integer timestamp ([#208](https://github.com/etna-team/etna/pull/208))
- Update `datasets` module to work with integer timestamp ([#146](https://github.com/etna-team/etna/pull/146))
- Add tests for `transform` on data with integer timestamp ([#153](https://github.com/etna-team/etna/pull/153))
- Add tests for `models` on data with integer timestamp ([#188](https://github.com/etna-team/etna/pull/188))
- Update `DateFlagsTransform`, `TimeFlagsTransform`, `HolidayTransform`, `SpecialDaysTransform`, `FourierTransform` to work with external timestamp ([#169](https://github.com/etna-team/etna/pull/169))
- Update `analysis` module to work with integer timestamp ([#161](https://github.com/etna-team/etna/pull/161))
- Update `StatsForecastARIMAModel`, `StatsForecastAutoARIMAModel`, `StatsForecastAutoCESModel`, `StatsForecastAutoETSModel`, `StatsForecastAutoThetaModel` to handle integer timestamp ([#197](https://github.com/etna-team/etna/pull/197))
- Update `MRMRFeatureSelectionTransform` to handle integer timestamp ([#164](https://github.com/etna-team/etna/pull/164))
- Update deseasonality transforms (`STLTransform`, `DeseasonalityTransform`) to handle integer timestamp ([#174](https://github.com/etna-team/etna/pull/174))
- Update `HoltModel`, `HoltWintersModel`, `SimpleExpSmoothingModel`, `SARIMAXModel`, `AutoARIMAModel` to handle integer timestamp ((#200)[https://github.com/etna-team/etna/pull/200])
- Update detrend transforms (`LinearTrendTransform`, `TheilSenTrendTransform`) to handle integer timestamp ([#163](https://github.com/etna-team/etna/pull/163))
- Update `ResampleWithDistributionTransform` to work with integer timestamp ([#165](https://github.com/etna-team/etna/pull/165))
- Update change point transforms (`ChangePointsSegmentationTransform`, `ChangePointsTrendTransform`, `ChangePointsLevelTransform`, `TrendTransform`) to handle integer timestamp ([#176](https://github.com/etna-team/etna/pull/176))
- Update `BATSModel`, `TBATSModel` models to work with integer timestamp ([#195](https://github.com/etna-team/etna/pull/195))
- Update `ProphetModel` to handle external timestamp ([#203](https://github.com/etna-team/etna/pull/203))
- Remove checking frequency in `timestamp_column` of `ProphetModel` ([#222](https://github.com/etna-team/etna/pull/222))
- Update `FourierTransform` to handle external datetime timestamp ([#223](https://github.com/etna-team/etna/pull/223))
- Update `FoldMask` to work with integer timestamp, in `validate_on_dataset` method add validation on presence of `FoldMask` parameters in `ts.index`, add tests for `FoldMask` ([#226](https://github.com/etna-team/etna/pull/226))
- Fix `FourierTransform` on integer index, add inference tests ([#230](https://github.com/etna-team/etna/pull/230))
- Update outliers transforms to handle integer timestamp ([#229](https://github.com/etna-team/etna/pull/229))
- Update pipelines to handle integer timestamp ([#241](https://github.com/etna-team/etna/pull/241))
- Add `timestamp_range` and refactor code with it ([#244](https://github.com/etna-team/etna/pull/244))
- Update CLI to handle integer timestamp ([#246](https://github.com/etna-team/etna/pull/246))
- Update `ExogShiftTransform` to handle integer timestamp ([#254](https://github.com/etna-team/etna/pull/254))
- Extend base `TSDataset` constructor to handle long format dataframes, update documentation and tutorials with this change ([#266](https://github.com/etna-team/etna/pull/266))
- Update internal datasets to work with unaligned data ([#292](https://github.com/etna-team/etna/pull/292))
- Speed up "timestamp" transforms ([#295](https://github.com/etna-team/etna/pull/295)

### Fixed
- Fix `PredictionIntervalOutliersTransform` fails to work with created columns ([#291](https://github.com/etna-team/etna/pull/291))
- Prohibit empty list value and duplication of `target_timestamps` parameter in `FoldMask` ([#226](https://github.com/etna-team/etna/pull/226))
- Fix `DeseasonalityTransform` fails to inverse transform short series ([#174](https://github.com/etna-team/etna/pull/174))
- Fix indexing in `stl_plot`, `plot_periodogram`, `plot_holidays`, `plot_backtest`, `plot_backtest_interactive`, `ResampleWithDistributionTransform` ([#244](https://github.com/etna-team/etna/pull/244))
- Fix `DifferencingTransform` to handle integer timestamp on test ([#244](https://github.com/etna-team/etna/pull/244))
- Fix `HolidayTransform` to handle integer timestamp in `days_count` mode ([#285](https://github.com/etna-team/etna/pull/285))

## [2.5.0] - 2024-03-18
### Added
- Add `electricity` to internal datasets ([#60](https://github.com/etna-team/etna/pull/60))
- Add `parts` argument to `load_dataset` function ([#79](https://github.com/etna-team/etna/pull/79))
- Add `M4` to internal datasets ([#83](https://github.com/etna-team/etna/pull/83))
- Add `M3` to internal datasets ([#91](https://github.com/etna-team/etna/pull/91))
- Add `traffic_2008` to internal datasets ([#94](https://github.com/etna-team/etna/pull/94))
- Add `traffic_2015` to internal datasets ([#100](https://github.com/etna-team/etna/pull/100))
- Add `tourism` to internal datasets ([#120](https://github.com/etna-team/etna/pull/120))
- Add `weather` to internal datasets ([#125](https://github.com/etna-team/etna/pull/125)) 
- Add `ETT` to internal datasets ([#134](https://github.com/etna-team/etna/pull/134))
- Add `list_datasets` function ([#145](https://github.com/etna-team/etna/pull/149))
- Add `IHEPC` to internal datasets ([#150](https://github.com/etna-team/etna/pull/150))
- Add dataset integrity check using hash for internal datasets ([#151](https://github.com/etna-team/etna/pull/151))
- Create page about internal datasets in documentation ([#175](https://github.com/etna-team/etna/pull/175))
- Add usage example of internal datasets in `101-get_started.ipynb` and `305-classification.ipynb` tutorials ([#202](https://github.com/etna-team/etna/pull/202))
- Add new `mode="days_count"` to `HolidayTransform`([#239](https://github.com/etna-team/etna/issues/239))
- Add size method to `TSDataset` class ([#238](https://github.com/etna-team/etna/pull/238))
- Add the `index_only` parameter to outlier analysis functions for return type control ([#231](https://github.com/etna-team/etna/pull/231))

### Changed
- Add `relevance_aggregation_mode` and `redundancy_aggregation_mode` into `MRMRFeatureSelectionTransform.params_to_tune` ([#212](https://github.com/etna-team/etna/pull/212))
- Optimized `DensityOutliersTransform` and removed `_save_original_values` from outlier transforms ([#231](https://github.com/etna-team/etna/pull/231))
- Update python to 3.10 in CI ([#251](https://github.com/etna-team/etna/pull/251))

### Fixed
- Fix `traffic_2008` ([128](https://github.com/etna-team/etna/pull/128))
- Fix number of segments in docs, column name for tourism dataset and change default save path ([#206](https://github.com/etna-team/etna/pull/206))
- Fix method `to_dict` for `SklearnPerSegmentModel` and `SklearnMultiSegmentModel` ([#199](https://github.com/etna-team/etna/pull/199))
- Fix method `fit` for `MRMRFeatureSelectionTransform` with `redundancy_aggregation_mode`=`median` ([#212](https://github.com/etna-team/etna/pull/212))
- Fix method `predict_components` for `_CatBoostAdapter` working incorrectly on shuffled columns ([#227](https://github.com/etna-team/etna/pull/227))

## [2.4.0] - 2023-12-15
### Added
- Add `params_to_tune` for `DeepStateModel` ([#115](https://github.com/etna-team/etna/issues/115))
- Handle new functionality for prediction intervals in the `plot_forecast` ([#130](https://github.com/etna-team/etna/pull/130))  
- Add `get_historical_forecasts` to pipelines for forecast estimation at each fold on the historical dataset ([#143](https://github.com/etna-team/etna/pull/143))
- `ConformalPredictionIntervals` method for prediction intervals estimation ([#152](https://github.com/etna-team/etna/pull/152))
- Add `DeepARNativeModel` ([#114](https://github.com/etna-team/etna/pull/114))
- `EmpiricalPredictionIntervals` method for prediction intervals estimation ([#173](https://github.com/etna-team/etna/pull/173))
- Prediction intervals tutorial notebook ([#189](https://github.com/etna-team/etna/pull/189))

### Changed
- Change warning condition on loading object saved under different library version ([#31](https://github.com/etna-team/etna/issues/31))

### Fixed
- Speed up segment column creation in `TSDataset.to_hierarchical_dataset` ([#194](https://github.com/etna-team/etna/pull/194))
- Speed up `BasePipeline._validate_backtest_dataset` ([#194](https://github.com/etna-team/etna/pull/194))
- Speed up `datasets.utils.duplicate_data` ([#194](https://github.com/etna-team/etna/pull/194))

## [2.3.0] - 2023-10-24
### Added
- Handle prediction intervals similar to target components in `TSDataset` ([#97](https://github.com/etna-team/etna/pull/97))
- `SavePredictionIntervalsMixin` for the `BasePredictionIntervals` ([#87](https://github.com/etna-team/etna/pull/87))
- Base class `BasePredictionIntervals` for prediction intervals into experimental module ([#86](https://github.com/etna-team/etna/pull/86))
- Add `fit_params` parameter to `etna.models.sarimax.SARIMAXModel` ([#69](https://github.com/etna-team/etna/pull/69))
- Add `quickstart` notebook, add `mechanics_of_forecasting` notebook ([#1343](https://github.com/tinkoff-ai/etna/pull/1343))
- Add gallery of tutorials divided by level ([#46](https://github.com/etna-team/etna/pull/46))
- Create documentation page with links to external resources ([#44](https://github.com/etna-team/etna/pull/44))
- Add documentation page with glossary of terms ([#45](https://github.com/etna-team/etna/pull/45/))
- Add publishing into s3 for the latest documentation version ([#50](https://github.com/etna-team/etna/pull/50))
- Add publishing into s3 during release ([#53](https://github.com/etna-team/etna/pull/53))
- Add multiversion switcher into documentation ([#55](https://github.com/etna-team/etna/pull/55))
- Add error page into documentation ([#57](https://github.com/etna-team/etna/pull/57))
- Add `LimitTransform` ([#63](https://github.com/etna-team/etna/pull/63))
- Add config for Codecov to control CI ([#80](https://github.com/etna-team/etna/pull/80)) 
- Add `EventTransform` ([#78](https://github.com/etna-team/etna/pull/78))
- `NaiveVariancePredictionIntervals` method for prediction quantiles estimation ([#109](https://github.com/etna-team/etna/pull/109))
- Update interval metrics to work with arbitrary interval bounds ([#113](https://github.com/etna-team/etna/pull/113))

### Changed
- Refactored transform inversion logic in `Pipeline` `forecast` method ([#72](https://github.com/etna-team/etna/pull/72))
- Add parameter `save_ts` to pipeline method `fit` ([#73](https://github.com/etna-team/etna/pull/73))
- Add installation page and notes about extensions into documentation of public classes ([#1339](https://github.com/tinkoff-ai/etna/pull/1339))
- Merge User Guide and API sections in documentation, limit classes to show in API section ([#1324](https://github.com/tinkoff-ai/etna/pull/1324))
- Unify example notebooks, rerun example notebooks ([#1330](https://github.com/tinkoff-ai/etna/pull/1330))
- Rework `get_started` notebook ([#1343](https://github.com/tinkoff-ai/etna/pull/1343))
- Add missing classes from decomposition into API Reference, add modules into page titles in API Reference ([#61](https://github.com/etna-team/etna/pull/61))
- Update `CONTRIBUTING.md` with scenarios of documentation updates and release instruction ([#77](https://github.com/etna-team/etna/pull/77))
- Set up sharding for running tests ([#99](https://github.com/etna-team/etna/pull/99))
- Rework saving DL models by separating saving model's hyperparameters and model's weights ([#98](https://github.com/etna-team/etna/pull/98))
- Deprecated `FutureMixin` ([#58](https://github.com/etna-team/etna/pull/58))

### Fixed
- Fix `ResampleWithDistributionTransform` working with categorical columns ([#82](https://github.com/etna-team/etna/pull/82))
- `TSDataset._hierarchical_structure_from_level_columns` to support `pandas>=1.4,<1.5`([#107](https://github.com/etna-team/etna/pull/107))
- Fix links from tinkoff-ai/etna to etna-team/etna ([#47](https://github.com/etna-team/etna/pull/47))
- Fix CI job `cron-delete-untagged-images` ([#95](https://github.com/etna-team/etna/pull/95))
- Rendering table of contents in notebooks ([#1343](https://github.com/tinkoff-ai/etna/pull/1343))
- Fix formatting of docstrings, fix links from netlify to docs.etna.ai ([#62](https://github.com/etna-team/etna/pull/62))
- Fix multiple warnings, revert catching warnings during testing ([#105](https://github.com/etna-team/etna/pull/105))
- Fix bug with `numpy.warnings` in `numpy>=1.24`, rework building docker images to use `poetry.lock` ([#116](https://github.com/etna-team/etna/pull/116))
- Fix name of steps in `publish` CI ([#119](https://github.com/etna-team/etna/pull/119))

## [2.2.0] - 2023-08-08
### Added
- `DeseasonalityTransform` ([#1307](https://github.com/tinkoff-ai/etna/pull/1307))
- Add extension with models from `statsforecast`: `StatsForecastARIMAModel`, `StatsForecastAutoARIMAModel`, `StatsForecastAutoCESModel`, `StatsForecastAutoETSModel`, `StatsForecastAutoThetaModel` ([#1295](https://github.com/tinkoff-ai/etna/pull/1297))
- Notebook `feature_selection` ([#875](https://github.com/tinkoff-ai/etna/pull/875))
- Implementation of PatchTS model ([#1277](https://github.com/tinkoff-ai/etna/pull/1277))

### Changed
- Add modes `binary` and `category` to `HolidayTransform` ([#763](https://github.com/tinkoff-ai/etna/pull/763))
- Add sorting by timestamp before the fit in `CatBoostPerSegmentModel` and `CatBoostMultiSegmentModel` ([#1337](https://github.com/tinkoff-ai/etna/pull/1337))
- Speed up metrics computation by optimizing segment validation, forbid NaNs during metrics computation ([#1338](https://github.com/tinkoff-ai/etna/pull/1338))
- Unify errors, warnings and checks in models ([#1312](https://github.com/tinkoff-ai/etna/pull/1312))
- Remove upper limitation on version of numba ([#1321](https://github.com/tinkoff-ai/etna/pull/1321))
- Optimize `TSDataset.describe` and `TSDataset.info` by vectorization ([#1344](https://github.com/tinkoff-ai/etna/pull/1344))
- Add documentation warning about using dill during loading ([#1346](https://github.com/tinkoff-ai/etna/pull/1346))
- Vectorize metric computation ([#1347](https://github.com/tinkoff-ai/etna/pull/1347))

### Fixed
- Pipeline ensembles fail in `etna forecast` CLI ([#1331](https://github.com/tinkoff-ai/etna/pull/1331))
- Fix performance of `DeepARModel` and `TFTModel` ([#1322](https://github.com/tinkoff-ai/etna/pull/1322))
- `mrmr` feature selection working with categoricals ([#1311](https://github.com/tinkoff-ai/etna/pull/1311))
- Fix version of `statsforecast` to 1.4 to avoid dependency conflicts during installation ([#1313](https://github.com/tinkoff-ai/etna/pull/1313))
- Add inverse transformation into `predict` method of pipelines ([#1314](https://github.com/tinkoff-ai/etna/pull/1314))
- Allow saving large pipelines ([#1335](https://github.com/tinkoff-ai/etna/pull/1335))
- Fix link for dataset in classification notebook ([#1351](https://github.com/tinkoff-ai/etna/pull/1351))

### Removed
- Building docker images with cuda 10.2 ([#1306](https://github.com/tinkoff-ai/etna/pull/1306))

## [2.1.0] - 2023-06-30
### Added
- Notebook `forecast_interpretation.ipynb` with forecast decomposition ([#1220](https://github.com/tinkoff-ai/etna/pull/1220))
- Exogenous variables shift transform `ExogShiftTransform`([#1254](https://github.com/tinkoff-ai/etna/pull/1254))
- Parameter `start_timestamp` to forecast CLI command ([#1265](https://github.com/tinkoff-ai/etna/pull/1265))
- `DeepStateModel` ([#1253](https://github.com/tinkoff-ai/etna/pull/1253))
- `NBeatsGenericModel` and `NBeatsInterpretableModel` ([#1302](https://github.com/tinkoff-ai/etna/pull/1302))
- Function `estimate_max_n_folds` for folds number estimation ([#1279](https://github.com/tinkoff-ai/etna/pull/1279))
- Parameters `estimate_n_folds` and `context_size` to forecast and backtest CLI commands ([#1284](https://github.com/tinkoff-ai/etna/pull/1284))
- Class `Tune` for hyperparameter optimization within existing pipeline ([#1200](https://github.com/tinkoff-ai/etna/pull/1200))
- Add `etna.distributions` for using it instead of using `optuna.distributions` ([#1292](https://github.com/tinkoff-ai/etna/pull/1292))

### Changed
- Set the default value of `final_model` to `LinearRegression(positive=True)` in the constructor of `StackingEnsemble` ([#1238](https://github.com/tinkoff-ai/etna/pull/1238))
- Add microseconds to `FileLogger`'s directory name ([#1264](https://github.com/tinkoff-ai/etna/pull/1264))
- Inherit `SaveMixin` from `AbstractSaveable` for mypy checker ([#1261](https://github.com/tinkoff-ai/etna/pull/1261))
- Update requirements for `holidays` and `scipy`, change saving library from `pickle` to `dill` in `SaveMixin` ([#1268](https://github.com/tinkoff-ai/etna/pull/1268))
- Update requirement for `ruptures`, add requirement for `sqlalchemy` ([#1276](https://github.com/tinkoff-ai/etna/pull/1276))
- Optimize `make_samples` of `RNNNet` and `MLPNet` ([#1281](https://github.com/tinkoff-ai/etna/pull/1281))
- Remove `to_be_fixed` from inference tests on `SpecialDaysTransform` ([#1283](https://github.com/tinkoff-ai/etna/pull/1283))
- Rewrite `TimeSeriesImputerTransform` to work without per-segment wrapper ([#1293](https://github.com/tinkoff-ai/etna/pull/1293))
- Add default `params_to_tune` for catboost models ([#1185](https://github.com/tinkoff-ai/etna/pull/1185))
- Add default `params_to_tune` for `ProphetModel` ([#1203](https://github.com/tinkoff-ai/etna/pull/1203))
- Add default `params_to_tune` for `SARIMAXModel`, change default parameters for the model ([#1206](https://github.com/tinkoff-ai/etna/pull/1206))
- Add default `params_to_tune` for linear models ([#1204](https://github.com/tinkoff-ai/etna/pull/1204))
- Add default `params_to_tune` for `SeasonalMovingAverageModel`, `MovingAverageModel`, `NaiveModel` and `DeadlineMovingAverageModel` ([#1208](https://github.com/tinkoff-ai/etna/pull/1208))
- Add default `params_to_tune` for `DeepARModel` and `TFTModel` ([#1210](https://github.com/tinkoff-ai/etna/pull/1210))
- Add default `params_to_tune` for `HoltWintersModel`, `HoltModel` and `SimpleExpSmoothingModel` ([#1209](https://github.com/tinkoff-ai/etna/pull/1209))
- Add default `params_to_tune` for `RNNModel` and `MLPModel` ([#1218](https://github.com/tinkoff-ai/etna/pull/1218))
- Add default `params_to_tune` for `DateFlagsTransform`, `TimeFlagsTransform`, `SpecialDaysTransform` and `FourierTransform` ([#1228](https://github.com/tinkoff-ai/etna/pull/1228))
- Add default `params_to_tune` for `MedianOutliersTransform`, `DensityOutliersTransform` and `PredictionIntervalOutliersTransform` ([#1231](https://github.com/tinkoff-ai/etna/pull/1231))
- Add default `params_to_tune` for `TimeSeriesImputerTransform` ([#1232](https://github.com/tinkoff-ai/etna/pull/1232))
- Add default `params_to_tune` for `DifferencingTransform`, `MedianTransform`, `MaxTransform`, `MinTransform`, `QuantileTransform`, `StdTransform`, `MeanTransform`, `MADTransform`, `MinMaxDifferenceTransform`, `SumTransform`, `BoxCoxTransform`, `YeoJohnsonTransform`, `MaxAbsScalerTransform`, `MinMaxScalerTransform`, `RobustScalerTransform` and `StandardScalerTransform` ([#1233](https://github.com/tinkoff-ai/etna/pull/1233))
- Add default `params_to_tune` for `LabelEncoderTransform` ([#1242](https://github.com/tinkoff-ai/etna/pull/1242))
- Add default `params_to_tune` for `ChangePointsSegmentationTransform`, `ChangePointsTrendTransform`, `ChangePointsLevelTransform`, `TrendTransform`, `LinearTrendTransform`, `TheilSenTrendTransform` and `STLTransform` ([#1243](https://github.com/tinkoff-ai/etna/pull/1243))
- Add default `params_to_tune` for `TreeFeatureSelectionTransform`, `MRMRFeatureSelectionTransform` and `GaleShapleyFeatureSelectionTransform` ([#1250](https://github.com/tinkoff-ai/etna/pull/1250))
- Add tuning stage into `Auto.fit` ([#1272](https://github.com/tinkoff-ai/etna/pull/1272))
- Add `params_to_tune` into `Tune` init ([#1282](https://github.com/tinkoff-ai/etna/pull/1282))
- Skip duplicates during `Tune.fit`, skip duplicates in `top_k`, add AutoML notebook ([#1285](https://github.com/tinkoff-ai/etna/pull/1285))
- Add parameter `fast_redundancy` in `mrmm`, fix relevance calculation in `get_model_relevance_table` ([#1294](https://github.com/tinkoff-ai/etna/pull/1294))

### Fixed
- Fix `plot_backtest` and `plot_backtest_interactive` on one-step forecast ([1260](https://github.com/tinkoff-ai/etna/pull/1260))
- Fix `BaseReconciliator` to work on `pandas==1.1.5` ([#1229](https://github.com/tinkoff-ai/etna/pull/1229))
- Fix `TSDataset.make_future` to handle hierarchy, quantiles, target components ([#1248](https://github.com/tinkoff-ai/etna/pull/1248))
- Fix warning during creation of `ResampleWithDistributionTransform` ([#1230](https://github.com/tinkoff-ai/etna/pull/1230))
- Add deep copy for copying attributes of `TSDataset` ([#1241](https://github.com/tinkoff-ai/etna/pull/1241))
- Add `tsfresh` into optional dependencies, remove instruction about `pip install tsfresh` ([#1246](https://github.com/tinkoff-ai/etna/pull/1246))
- Fix `DeepARModel` and `TFTModel` to work with changed `prediction_size` ([#1251](https://github.com/tinkoff-ai/etna/pull/1251))
- Fix problems with flake8 B023 ([#1252](https://github.com/tinkoff-ai/etna/pull/1252))
- Fix problem with swapped forecast methods in HierarchicalPipeline ([#1259](https://github.com/tinkoff-ai/etna/pull/1259))
- Fix problem with segment name "target" in `StackingEnsemble` ([#1262](https://github.com/tinkoff-ai/etna/pull/1262))
- Fix `BasePipeline.forecast` when prediction intervals are estimated on history data with presence of NaNs ([#1291](https://github.com/tinkoff-ai/etna/pull/1291))
- Teach `BaseMixin.set_params` to work with nested `list` and `tuple` ([#1201](https://github.com/tinkoff-ai/etna/pull/1201))
- Fix `get_anomalies_prediction_interval` to work when segments have different start date ([#1296](https://github.com/tinkoff-ai/etna/pull/1296))
- Fix `classification` notebook to download `FordA` dataset without error ([#1299](https://github.com/tinkoff-ai/etna/pull/1299))
- Fix signature of `Auto.fit`, `Tune.fit` to not have a breaking change ([#1300](https://github.com/tinkoff-ai/etna/pull/1300))

## [2.0.0] - 2023-04-11
### Added
- Target components logic into `AutoRegressivePipeline` ([#1188](https://github.com/tinkoff-ai/etna/pull/1188))
- Target components logic into `HierarchicalPipeline` ([#1199](https://github.com/tinkoff-ai/etna/pull/1199))
- `predict` method into `HierarchicalPipeline` ([#1199](https://github.com/tinkoff-ai/etna/pull/1199))
- Add target components handling in `get_level_dataframe` ([#1179](https://github.com/tinkoff-ai/etna/pull/1179))
- Forecast decomposition for `SeasonalMovingAverageModel`([#1180](https://github.com/tinkoff-ai/etna/pull/1180))
- Target components logic into base classes of pipelines ([#1173](https://github.com/tinkoff-ai/etna/pull/1173))
- Method `predict_components` for forecast decomposition in `_SklearnAdapter` and `_LinearAdapter` for linear models ([#1164](https://github.com/tinkoff-ai/etna/pull/1164))
- Target components logic into base classes of models ([#1158](https://github.com/tinkoff-ai/etna/pull/1158))
- Target components logic to TSDataset ([#1153](https://github.com/tinkoff-ai/etna/pull/1153))
- Methods `save` and `load` to HierarchicalPipeline ([#1096](https://github.com/tinkoff-ai/etna/pull/1096))
- New data access methods in `TSDataset` : `update_columns_from_pandas`, `add_columns_from_pandas`, `drop_features` ([#809](https://github.com/tinkoff-ai/etna/pull/809))
- `PytorchForecastingDatasetBuiler` for neural networks from Pytorch Forecasting ([#971](https://github.com/tinkoff-ai/etna/pull/971))
- New base classes for per-segment and multi-segment transforms `IrreversiblePersegmentWrapper`, `ReversiblePersegmentWrapper`, `IrreversibleTransform`, `ReversibleTransform` ([#835](https://github.com/tinkoff-ai/etna/pull/835))
- New base class for one segment transforms `OneSegmentTransform` ([#894](https://github.com/tinkoff-ai/etna/pull/894))
- `ChangePointsLevelTransform` and base classes `PerIntervalModel`, `BaseChangePointsModelAdapter` for per-interval transforms ([#998](https://github.com/tinkoff-ai/etna/pull/998))
- Method `set_params` to change parameters of ETNA objects ([#1102](https://github.com/tinkoff-ai/etna/pull/1102))
- Function `plot_forecast_decomposition` ([#1129](https://github.com/tinkoff-ai/etna/pull/1129))
- Method `forecast_components` for forecast decomposition in `_TBATSAdapter` ([#1133](https://github.com/tinkoff-ai/etna/pull/1133))
- Methods `forecast_components` and `predict_components` for forecast decomposition in `_CatBoostAdapter` ([#1148](https://github.com/tinkoff-ai/etna/pull/1148))
- Methods `forecast_components` and `predict_components` for forecast decomposition in `_HoltWintersAdapter ` ([#1162](https://github.com/tinkoff-ai/etna/pull/1162))
- Method `predict_components` for forecast decomposition in `_ProphetAdapter` ([#1172](https://github.com/tinkoff-ai/etna/pull/1172))
- Methods `forecast_components` and `predict_components` for forecast decomposition in `_SARIMAXAdapter` and `_AutoARIMAAdapter` ([#1174](https://github.com/tinkoff-ai/etna/pull/1174))
- Add `refit` parameter into `backtest` ([#1159](https://github.com/tinkoff-ai/etna/pull/1159))
- Add `stride` parameter into `backtest` ([#1165](https://github.com/tinkoff-ai/etna/pull/1165))
- Add optional parameter `ts` into `forecast` method of pipelines ([#1071](https://github.com/tinkoff-ai/etna/pull/1071))
- Add tests on `transform` method of transforms on subset of segments, on new segments, on future with gap ([#1094](https://github.com/tinkoff-ai/etna/pull/1094))
- Add tests on `inverse_transform` method of transforms on subset of segments, on new segments, on future with gap ([#1127](https://github.com/tinkoff-ai/etna/pull/1127))
- In-sample prediction for `BATSModel` and `TBATSModel` ([#1181](https://github.com/tinkoff-ai/etna/pull/1181))
- Method `predict_components` for forecast decomposition in `_TBATSAdapter` ([#1181](https://github.com/tinkoff-ai/etna/pull/1181))
- Forecast decomposition for `DeadlineMovingAverageModel`([#1186](https://github.com/tinkoff-ai/etna/pull/1186))
- Prediction decomposition example into `custom_transform_and_model.ipynb`([#1216](https://github.com/tinkoff-ai/etna/pull/1216))

### Changed
- Add optional `features` parameter in the signature of `TSDataset.to_pandas`, `TSDataset.to_flatten` ([#809](https://github.com/tinkoff-ai/etna/pull/809))
- Signature of the constructor of `TFTModel`, `DeepARModel` ([#1110](https://github.com/tinkoff-ai/etna/pull/1110))
- Interface of `Transform` and `PerSegmentWrapper` ([#835](https://github.com/tinkoff-ai/etna/pull/835))
- Signature of `TSDataset` methods `inverse_transform` and `make_future` now has `transforms` parameter. Remove transforms and regressors updating logic from TSDataset. Forecasts from the models are not internally inverse transformed. Methods `fit`,`transform`,`inverse_transform`  of `Transform` now works with `TSDataset` ([#956](https://github.com/tinkoff-ai/etna/pull/956))
- Create `AutoBase` and `AutoAbstract` classes, some of `Auto` class's logic moved there ([#1114](https://github.com/tinkoff-ai/etna/pull/1114)) 
- Impose specific order of columns on return value of `TSDataset.to_flatten` ([#1095](https://github.com/tinkoff-ai/etna/pull/1095))
- Add more scenarios into tests for models ([#1082](https://github.com/tinkoff-ai/etna/pull/1082))
- Decouple `SeasonalMovingAverageModel` from `PerSegmentModelMixin` ([#1132](https://github.com/tinkoff-ai/etna/pull/1132))
- Decouple `DeadlineMovingAverageModel` from `PerSegmentModelMixin` ([#1140](https://github.com/tinkoff-ai/etna/pull/1140))
- Remove version python-3.7 from `pyproject.toml`, update lock ([#1183](https://github.com/tinkoff-ai/etna/pull/1183))
- Bump minimum pandas version up to 1.1 ([#1214](https://github.com/tinkoff-ai/etna/pull/1214))

### Fixed
- Fix bug in `GaleShapleyFeatureSelectionTransform` with wrong number of remaining features ([#1110](https://github.com/tinkoff-ai/etna/pull/1110))
- `ProphetModel` fails with additional seasonality set ([#1157](https://github.com/tinkoff-ai/etna/pull/1157))
- Fix inference tests on new segments for `DeepARModel` and `TFTModel` ([#1109](https://github.com/tinkoff-ai/etna/pull/1109))
- Fix alignment during forecasting in new NNs, add validation of context size during forecasting in new NNs, add validation of batch in `MLPNet` ([#1108](https://github.com/tinkoff-ai/etna/pull/1108))
- Fix `MeanSegmentEncoderTransform` to work with subset of segments and raise error on new segments ([#1104](https://github.com/tinkoff-ai/etna/pull/1104))
- Fix outliers transforms on future with gap ([#1147](https://github.com/tinkoff-ai/etna/pull/1147))
- Fix `SegmentEncoderTransform` to work with subset of segments and raise error on new segments ([#1103](https://github.com/tinkoff-ai/etna/pull/1103))
- Fix `SklearnTransform` in per-segment mode to work on subset of segments and raise error on new segments ([#1107](https://github.com/tinkoff-ai/etna/pull/1107))
- Fix `OutliersTransform` and its children to raise error on new segments ([#1139](https://github.com/tinkoff-ai/etna/pull/1139))
- Fix `DifferencingTransform` to raise error on new segments during `transform` and `inverse_transform` in inplace mode ([#1141](https://github.com/tinkoff-ai/etna/pull/1141))
- Teach `DifferencingTransform` to `inverse_transform` with NaNs ([#1155](https://github.com/tinkoff-ai/etna/pull/1155))
- Fixed `custom_transform_and_model.ipynb`([#1216](https://github.com/tinkoff-ai/etna/pull/1216))

### Removed
- `sample_acf_plot`, `sample_pacf_plot`, `CatBoostModelPerSegment`, `CatBoostModelMultiSegment` ([#1118](https://github.com/tinkoff-ai/etna/pull/1118))
- `PytorchForecastingTransform` ([#971](https://github.com/tinkoff-ai/etna/pull/971))

## [1.15.0] - 2023-01-31
### Added
- `RMSE` metric & `rmse` functional metric ([#1051](https://github.com/tinkoff-ai/etna/pull/1051))
- `MaxDeviation` metric & `max_deviation` functional metric ([#1061](https://github.com/tinkoff-ai/etna/pull/1061))
- Add saving/loading for transforms, models, pipelines, ensembles; tutorial for saving/loading ([#1068](https://github.com/tinkoff-ai/etna/pull/1068))
- Add hierarchical time series support([#1083](https://github.com/tinkoff-ai/etna/pull/1083))
- Add `WAPE` metric & `wape` functional metric ([#1085](https://github.com/tinkoff-ai/etna/pull/1085))

### Fixed
- Missed kwargs in TFT init([#1078](https://github.com/tinkoff-ai/etna/pull/1078))

## [1.14.0] - 2022-12-16
### Added
- Add python 3.10 support ([#1005](https://github.com/tinkoff-ai/etna/pull/1005))
- Add `SumTranform`([#1021](https://github.com/tinkoff-ai/etna/pull/1021))
- Add `plot_change_points_interactive` ([#988](https://github.com/tinkoff-ai/etna/pull/988))
- Add `experimental` module with `TimeSeriesBinaryClassifier` and `PredictabilityAnalyzer` ([#985](https://github.com/tinkoff-ai/etna/pull/985))
- Inference track results: add `predict` method to pipelines, teach some models to work with context, change hierarchy of base models, update notebook examples ([#979](https://github.com/tinkoff-ai/etna/pull/979))
- Add `get_ruptures_regularization` into `experimental` module ([#1001](https://github.com/tinkoff-ai/etna/pull/1001))
- Add example `classification` notebook for experimental classification feature ([#997](https://github.com/tinkoff-ai/etna/pull/997)) 
### Changed
- Change returned model in get_model of BATSModel, TBATSModel ([#987](https://github.com/tinkoff-ai/etna/pull/987))
- Add acf_plot, deprecated sample_acf_plot, sample_pacf_plot ([#1004](https://github.com/tinkoff-ai/etna/pull/1004))
- Change returned model in `get_model` of `HoltWintersModel`, `HoltModel`, `SimpleExpSmoothingModel` ([#986](https://github.com/tinkoff-ai/etna/pull/986))
### Fixed
- Fix `MinMaxDifferenceTransform` import ([#1030](https://github.com/tinkoff-ai/etna/pull/1030))
- Fix release docs and docker images cron job ([#982](https://github.com/tinkoff-ai/etna/pull/982))
- Fix forecast first point with CatBoostPerSegmentModel ([#1010](https://github.com/tinkoff-ai/etna/pull/1010))
- Fix hanging EDA notebook ([#1027](https://github.com/tinkoff-ai/etna/pull/1027))
- Fix hanging EDA notebook v2 + cache clean script ([#1034](https://github.com/tinkoff-ai/etna/pull/1034))

## [1.13.0] - 2022-10-10
### Added
- Add `greater_is_better` property for Metric ([#921](https://github.com/tinkoff-ai/etna/pull/921))
- `etna.auto` for greedy search, `etna.auto.pool` with default pipelines, `etna.auto.optuna` wrapper for optuna ([#895](https://github.com/tinkoff-ai/etna/pull/895))
- Add `MinMaxDifferenceTransform` ([#955](https://github.com/tinkoff-ai/etna/pull/955))
- Add wandb sweeps and optuna examples ([#338](https://github.com/tinkoff-ai/etna/pull/338))
### Changed
- Make slicing faster in `TSDataset._merge_exog`, `FilterFeaturesTransform`, `AddConstTransform`, `LambdaTransform`, `LagTransform`, `LogTransform`, `SklearnTransform`, `WindowStatisticsTransform`; make CICD test different pandas versions ([#900](https://github.com/tinkoff-ai/etna/pull/900))
- Mark some tests as long ([#929](https://github.com/tinkoff-ai/etna/pull/929))
- Fix to_dict with nn models and add unsafe conversion for callbacks ([#949](https://github.com/tinkoff-ai/etna/pull/949))
### Fixed
- Fix `to_dict` with function as parameter ([#941](https://github.com/tinkoff-ai/etna/pull/941))
- Fix native networks to work with generated future equals to horizon ([#936](https://github.com/tinkoff-ai/etna/pull/936))
- Fix `SARIMAXModel` to work with exogenous data on `pmdarima>=2.0` ([#940](https://github.com/tinkoff-ai/etna/pull/940))
- Teach catboost to work with encoders ([#957](https://github.com/tinkoff-ai/etna/pull/957))
## [1.12.0] - 2022-09-05
### Added
- Function to transform etna objects to dict([#818](https://github.com/tinkoff-ai/etna/issues/818))
- `MLPModel`([#860](https://github.com/tinkoff-ai/etna/pull/860))
- `DeadlineMovingAverageModel` ([#827](https://github.com/tinkoff-ai/etna/pull/827))
- `DirectEnsemble` ([#824](https://github.com/tinkoff-ai/etna/pull/824))
- CICD: untaged docker image cleaner ([#856](https://github.com/tinkoff-ai/etna/pull/856))
- Notebook about forecasting strategies ([#864](https://github.com/tinkoff-ai/etna/pull/863))
- Add `ChangePointSegmentationTransform`, `RupturesChangePointsModel` ([#821](https://github.com/tinkoff-ai/etna/issues/821))
### Changed
- Teach AutoARIMAModel to work with out-sample predictions ([#830](https://github.com/tinkoff-ai/etna/pull/830))
- Make TSDataset.to_flatten faster for big datasets ([#848](https://github.com/tinkoff-ai/etna/pull/848))
### Fixed
- Type hints for external users by [PEP 561](https://mypy.readthedocs.io/en/stable/running_mypy.html#missing-library-stubs-or-py-typed-marker) ([#868](https://github.com/tinkoff-ai/etna/pull/868))
- Type hints for `Pipeline.model` match `models.nn`([#768](https://github.com/tinkoff-ai/etna/pull/840))
- Fix behavior of SARIMAXModel if simple_differencing=True is set ([#837](https://github.com/tinkoff-ai/etna/pull/837))
- Bug python3.7 and TypedDict import ([867](https://github.com/tinkoff-ai/etna/pull/867))
- Fix deprecated  pytorch lightning trainer flags ([#866](https://github.com/tinkoff-ai/etna/pull/866))
- ProphetModel doesn't work with cap and floor regressors ([#842](https://github.com/tinkoff-ai/etna/pull/842))
- Fix problem with encoding category types in OHE ([#843](https://github.com/tinkoff-ai/etna/pull/843))
- Change Docker cuda image version from 11.1 to 11.6.2 ([#838](https://github.com/tinkoff-ai/etna/pull/838))
- Optimize time complexity of `determine_num_steps`([#864](https://github.com/tinkoff-ai/etna/pull/864))
- All warning as errors([#880](https://github.com/tinkoff-ai/etna/pull/880))
- Update .gitignore with .DS_Store and checkpoints ([#883](https://github.com/tinkoff-ai/etna/pull/883))
- Delete ROADMAP.md ([#904]https://github.com/tinkoff-ai/etna/pull/904)
- Fix ci invalid cache ([#896](https://github.com/tinkoff-ai/etna/pull/896))

## [1.11.1] - 2022-08-03
### Fixed
- Fix missing `constant_value` in `TimeSeriesImputerTransform` ([#819](https://github.com/tinkoff-ai/etna/pull/819))
- Make in-sample predictions of SARIMAXModel non-dynamic in all cases ([#812](https://github.com/tinkoff-ai/etna/pull/812))
- Add known_future to cli docs ([#823](https://github.com/tinkoff-ai/etna/pull/823))

## [1.11.0] - 2022-07-25
### Added
- LSTM based RNN and native deep models base classes ([#776](https://github.com/tinkoff-ai/etna/pull/776))
- Lambda transform ([#762](https://github.com/tinkoff-ai/etna/issues/762))
- assemble pipelines ([#774](https://github.com/tinkoff-ai/etna/pull/774))
- Tests on in-sample, out-sample predictions with gap for all models ([#785](https://github.com/tinkoff-ai/etna/pull/786))
### Changed
- Add columns and mode parameters in plot_correlation_matrix ([#726](https://github.com/tinkoff-ai/etna/pull/753))
- Add CatBoostPerSegmentModel and CatBoostMultiSegmentModel classes, deprecate CatBoostModelPerSegment and CatBoostModelMultiSegment ([#779](https://github.com/tinkoff-ai/etna/pull/779))
- Allow Prophet update to 1.1 ([#799](https://github.com/tinkoff-ai/etna/pull/799))
- Make LagTransform, LogTransform, AddConstTransform vectorized ([#756](https://github.com/tinkoff-ai/etna/pull/756))
- Improve the behavior of plot_feature_relevance visualizing p-values ([#795](https://github.com/tinkoff-ai/etna/pull/795))
- Update poetry.core version ([#780](https://github.com/tinkoff-ai/etna/pull/780))
- Make native prediction intervals for DeepAR ([#761](https://github.com/tinkoff-ai/etna/pull/761))
- Make native prediction intervals for TFTModel ([#770](https://github.com/tinkoff-ai/etna/pull/770))
- Test cases for testing inference of models ([#794](https://github.com/tinkoff-ai/etna/pull/794))
- Wandb.log to WandbLogger ([#816](https://github.com/tinkoff-ai/etna/pull/816))
### Fixed
- Fix missing prophet in docker images ([#767](https://github.com/tinkoff-ai/etna/pull/767))
- Add `known_future` parameter to CLI ([#758](https://github.com/tinkoff-ai/etna/pull/758))
- FutureWarning: The frame.append method is deprecated. Use pandas.concat instead ([#764](https://github.com/tinkoff-ai/etna/pull/764))
- Correct ordering if multi-index in backtest ([#771](https://github.com/tinkoff-ai/etna/pull/771))
- Raise errors in models.nn if they can't make in-sample and some cases out-sample predictions ([#813](https://github.com/tinkoff-ai/etna/pull/813))
- Teach BATS/TBATS to work with in-sample, out-sample predictions correctly ([#806](https://github.com/tinkoff-ai/etna/pull/806))
- Github actions cache issue with poetry update ([#778](https://github.com/tinkoff-ai/etna/pull/778))

## [1.10.0] - 2022-06-12
### Added
- Add Sign metric ([#730](https://github.com/tinkoff-ai/etna/pull/730))
- Add AutoARIMA model ([#679](https://github.com/tinkoff-ai/etna/pull/679))
- Add parameters `start`, `end` to some eda methods ([#665](https://github.com/tinkoff-ai/etna/pull/665))
- Add BATS and TBATS model adapters ([#678](https://github.com/tinkoff-ai/etna/pull/734))
- Jupyter extension for black ([#742](https://github.com/tinkoff-ai/etna/pull/742))
### Changed
- Change color of lines in plot_anomalies and plot_clusters, add grid to all plots, make trend line thicker in plot_trend ([#705](https://github.com/tinkoff-ai/etna/pull/705))
- Change format of holidays for holiday_plot ([#708](https://github.com/tinkoff-ai/etna/pull/708))
- Make feature selection transforms return columns in inverse_transform([#688](https://github.com/tinkoff-ai/etna/issues/688))
- Add xticks parameter for plot_periodogram, clip frequencies to be >= 1 ([#706](https://github.com/tinkoff-ai/etna/pull/706))
- Make TSDataset method to_dataset work with copy of the passed dataframe ([#741](https://github.com/tinkoff-ai/etna/pull/741))
### Fixed
- Fix bug when `ts.plot` does not save figure ([#714](https://github.com/tinkoff-ai/etna/pull/714))
- Fix bug in plot_clusters ([#675](https://github.com/tinkoff-ai/etna/pull/675))
- Fix bugs and documentation for cross_corr_plot ([#691](https://github.com/tinkoff-ai/etna/pull/691))
- Fix bugs and documentation for plot_backtest and plot_backtest_interactive ([#700](https://github.com/tinkoff-ai/etna/pull/700))
- Make STLTransform to work with NaNs at the beginning ([#736](https://github.com/tinkoff-ai/etna/pull/736))
- Fix tiny prediction intervals ([#722](https://github.com/tinkoff-ai/etna/pull/722))
- Fix deepcopy issue for fitted deepmodel ([#735](https://github.com/tinkoff-ai/etna/pull/735))
- Fix making backtest if all segments start with NaNs ([#728](https://github.com/tinkoff-ai/etna/pull/728))
- Fix logging issues with backtest while emp intervals using ([#747](https://github.com/tinkoff-ai/etna/pull/747))

## [1.9.0] - 2022-05-17
### Added
- Add plot_metric_per_segment ([#658](https://github.com/tinkoff-ai/etna/pull/658))
- Add metric_per_segment_distribution_plot ([#666](https://github.com/tinkoff-ai/etna/pull/666))
### Changed
- Remove parameter normalize in linear models ([#686](https://github.com/tinkoff-ai/etna/pull/686))
### Fixed
- Add missed `forecast_params` in forecast CLI method ([#671](https://github.com/tinkoff-ai/etna/pull/671))
- Add `_per_segment_average` method to the Metric class ([#684](https://github.com/tinkoff-ai/etna/pull/684))
- Fix `get_statistics_relevance_table` working with NaNs and categoricals ([#672](https://github.com/tinkoff-ai/etna/pull/672))
- Fix bugs and documentation for stl_plot ([#685](https://github.com/tinkoff-ai/etna/pull/685))
- Fix cuda docker images ([#694](https://github.com/tinkoff-ai/etna/pull/694)])

## [1.8.0] - 2022-04-28
### Added
- `Width` and `Coverage` metrics for prediction intervals ([#638](https://github.com/tinkoff-ai/etna/pull/638))
- Masked backtest ([#613](https://github.com/tinkoff-ai/etna/pull/613))
- Add seasonal_plot ([#628](https://github.com/tinkoff-ai/etna/pull/628))
- Add plot_periodogram ([#606](https://github.com/tinkoff-ai/etna/pull/606))
- Add support of quantiles in backtest ([#652](https://github.com/tinkoff-ai/etna/pull/652))
- Add prediction_actual_scatter_plot ([#610](https://github.com/tinkoff-ai/etna/pull/610))
- Add plot_holidays ([#624](https://github.com/tinkoff-ai/etna/pull/624))
- Add instruction about documentation formatting to contribution guide ([#648](https://github.com/tinkoff-ai/etna/pull/648))
- Seasonal strategy in TimeSeriesImputerTransform ([#639](https://github.com/tinkoff-ai/etna/pull/639))

### Changed
- Add logging to `Metric.__call__` ([#643](https://github.com/tinkoff-ai/etna/pull/643))
- Add in_column to plot_anomalies, plot_anomalies_interactive ([#618](https://github.com/tinkoff-ai/etna/pull/618))
- Add logging to TSDataset.inverse_transform ([#642](https://github.com/tinkoff-ai/etna/pull/642))

### Fixed
- Passing non default params for default models STLTransform ([#641](https://github.com/tinkoff-ai/etna/pull/641))
- Fixed bug in SARIMAX model with `horizon`=1 ([#637](https://github.com/tinkoff-ai/etna/pull/637))
- Fixed bug in models `get_model` method ([#623](https://github.com/tinkoff-ai/etna/pull/623))
- Fixed unsafe comparison in plots ([#611](https://github.com/tinkoff-ai/etna/pull/611))
- Fixed plot_trend does not work with Linear and TheilSen transforms ([#617](https://github.com/tinkoff-ai/etna/pull/617))
- Improve computation time for rolling window statistics ([#625](https://github.com/tinkoff-ai/etna/pull/625))
- Don't fill first timestamps in TimeSeriesImputerTransform ([#634](https://github.com/tinkoff-ai/etna/pull/634))
- Fix documentation formatting ([#636](https://github.com/tinkoff-ai/etna/pull/636))
- Fix bug with exog features in AutoRegressivePipeline ([#647](https://github.com/tinkoff-ai/etna/pull/647))
- Fix missed dependencies ([#656](https://github.com/tinkoff-ai/etna/pull/656))
- Fix custom_transform_and_model notebook ([#651](https://github.com/tinkoff-ai/etna/pull/651))
- Fix MyBinder bug with dependencies ([#650](https://github.com/tinkoff-ai/etna/pull/650))

## [1.7.0] - 2022-03-16
### Added
- Regressors logic to TSDatasets init ([#357](https://github.com/tinkoff-ai/etna/pull/357))
- `FutureMixin` into some transforms ([#361](https://github.com/tinkoff-ai/etna/pull/361))
- Regressors updating in TSDataset transform loops ([#374](https://github.com/tinkoff-ai/etna/pull/374))
- Regressors handling in TSDataset `make_future` and `train_test_split` ([#447](https://github.com/tinkoff-ai/etna/pull/447))
- Prediction intervals visualization in `plot_forecast` ([#538](https://github.com/tinkoff-ai/etna/pull/538))
- Add plot_imputation ([#598](https://github.com/tinkoff-ai/etna/pull/598))
- Add plot_time_series_with_change_points function ([#534](https://github.com/tinkoff-ai/etna/pull/534))
- Add plot_trend ([#565](https://github.com/tinkoff-ai/etna/pull/565))
- Add find_change_points function ([#521](https://github.com/tinkoff-ai/etna/pull/521))
- Add option `day_number_in_year` to DateFlagsTransform ([#552](https://github.com/tinkoff-ai/etna/pull/552))
- Add plot_residuals ([#539](https://github.com/tinkoff-ai/etna/pull/539))
- Add get_residuals ([#597](https://github.com/tinkoff-ai/etna/pull/597))
- Create `PerSegmentBaseModel`, `PerSegmentPredictionIntervalModel` ([#537](https://github.com/tinkoff-ai/etna/pull/537))
- Create `MultiSegmentModel` ([#551](https://github.com/tinkoff-ai/etna/pull/551))
- Add qq_plot ([#604](https://github.com/tinkoff-ai/etna/pull/604))
- Add regressors example notebook ([#577](https://github.com/tinkoff-ai/etna/pull/577))
- Create `EnsembleMixin` ([#574](https://github.com/tinkoff-ai/etna/pull/574))
- Add option `season_number` to DateFlagsTransform ([#567](https://github.com/tinkoff-ai/etna/pull/567))
- Create `BasePipeline`, add prediction intervals to all the pipelines, move parameter n_fold to forecast ([#578](https://github.com/tinkoff-ai/etna/pull/578))
- Add stl_plot ([#575](https://github.com/tinkoff-ai/etna/pull/575))
- Add plot_features_relevance ([#579](https://github.com/tinkoff-ai/etna/pull/579))
- Add community section to README.md ([#580](https://github.com/tinkoff-ai/etna/pull/580))
- Create `AbstaractPipeline` ([#573](https://github.com/tinkoff-ai/etna/pull/573))
- Option "auto" to `weights` parameter of `VotingEnsemble`, enables to use feature importance as weights of base estimators ([#587](https://github.com/tinkoff-ai/etna/pull/587)) 

### Changed
- Change the way `ProphetModel` works with regressors ([#383](https://github.com/tinkoff-ai/etna/pull/383))
- Change the way `SARIMAXModel` works with regressors ([#380](https://github.com/tinkoff-ai/etna/pull/380)) 
- Change the way `Sklearn` models works with regressors ([#440](https://github.com/tinkoff-ai/etna/pull/440))
- Change the way `FeatureSelectionTransform` works with regressors, rename variables replacing the "regressor" to "feature" ([#522](https://github.com/tinkoff-ai/etna/pull/522))
- Add table option to ConsoleLogger ([#544](https://github.com/tinkoff-ai/etna/pull/544))
- Installation instruction ([#526](https://github.com/tinkoff-ai/etna/pull/526))
- Update plot_forecast for multi-forecast mode ([#584](https://github.com/tinkoff-ai/etna/pull/584))
- Trainer kwargs for deep models ([#540](https://github.com/tinkoff-ai/etna/pull/540))
- Update CONTRIBUTING.md ([#536](https://github.com/tinkoff-ai/etna/pull/536))
- Rename `_CatBoostModel`, `_HoltWintersModel`, `_SklearnModel` ([#543](https://github.com/tinkoff-ai/etna/pull/543))
- Add logging to TSDataset.make_future, log repr of transform instead of class name ([#555](https://github.com/tinkoff-ai/etna/pull/555))
- Rename `_SARIMAXModel` and `_ProphetModel`, make `SARIMAXModel` and `ProphetModel` inherit from `PerSegmentPredictionIntervalModel` ([#549](https://github.com/tinkoff-ai/etna/pull/549))
- Update get_started section in README ([#569](https://github.com/tinkoff-ai/etna/pull/569))
- Make detrending polynomial ([#566](https://github.com/tinkoff-ai/etna/pull/566))
- Update documentation about transforms that generate regressors, update examples with them ([#572](https://github.com/tinkoff-ai/etna/pull/572))
- Fix that segment is string ([#602](https://github.com/tinkoff-ai/etna/pull/602))
- Make `LabelEncoderTransform` and `OneHotEncoderTransform` multi-segment ([#554](https://github.com/tinkoff-ai/etna/pull/554))

### Fixed
- Fix `TSDataset._update_regressors` logic removing the regressors ([#489](https://github.com/tinkoff-ai/etna/pull/489)) 
- Fix `TSDataset.info`, `TSDataset.describe` methods ([#519](https://github.com/tinkoff-ai/etna/pull/519))
- Fix regressors handling for `OneHotEncoderTransform` and `HolidayTransform` ([#518](https://github.com/tinkoff-ai/etna/pull/518))
- Fix wandb summary issue with custom plots ([#535](https://github.com/tinkoff-ai/etna/pull/535))
- Small notebook fixes ([#595](https://github.com/tinkoff-ai/etna/pull/595))
- Fix import Literal in plotters ([#558](https://github.com/tinkoff-ai/etna/pull/558))
- Fix plot method bug when plot method does not plot all required segments ([#596](https://github.com/tinkoff-ai/etna/pull/596))
- Fix dependencies for ARM ([#599](https://github.com/tinkoff-ai/etna/pull/599))
- [BUG] nn models make forecast without inverse_transform ([#541](https://github.com/tinkoff-ai/etna/pull/541))

## [1.6.3] - 2022-02-14

### Fixed

- Fixed adding unnecessary lag=1 in statistics ([#523](https://github.com/tinkoff-ai/etna/pull/523))
- Fixed wrong MeanTransform behaviour when using alpha parameter ([#523](https://github.com/tinkoff-ai/etna/pull/523))
- Fix processing add_noise=True parameter in datasets generation ([#520](https://github.com/tinkoff-ai/etna/pull/520))
- Fix scipy version ([#525](https://github.com/tinkoff-ai/etna/pull/525))

## [1.6.2] - 2022-02-09
### Added
- Holt-Winters', Holt and exponential smoothing models ([#502](https://github.com/tinkoff-ai/etna/pull/502))

### Fixed
- Bug with exog features in DifferencingTransform.inverse_transform ([#503](https://github.com/tinkoff-ai/etna/pull/503))

## [1.6.1] - 2022-02-03
### Added
- Allow choosing start and end in `TSDataset.plot` method ([488](https://github.com/tinkoff-ai/etna/pull/488))

### Changed
- Make TSDataset.to_flatten faster ([#475](https://github.com/tinkoff-ai/etna/pull/475))
- Allow logger percentile metric aggregation to work with NaNs ([#483](https://github.com/tinkoff-ai/etna/pull/483))

### Fixed
- Can't make forecasting with pipelines, data with nans, and Imputers ([#473](https://github.com/tinkoff-ai/etna/pull/473))


## [1.6.0] - 2022-01-28

### Added

- Method TSDataset.info ([#409](https://github.com/tinkoff-ai/etna/pull/409))
- DifferencingTransform ([#414](https://github.com/tinkoff-ai/etna/pull/414))
- OneHotEncoderTransform and LabelEncoderTransform ([#431](https://github.com/tinkoff-ai/etna/pull/431))
- MADTransform ([#441](https://github.com/tinkoff-ai/etna/pull/441))
- `MRMRFeatureSelectionTransform` ([#439](https://github.com/tinkoff-ai/etna/pull/439))
- Possibility to change metric representation in backtest using Metric.name ([#454](https://github.com/tinkoff-ai/etna/pull/454))
- Warning section in documentation about look-ahead bias ([#464](https://github.com/tinkoff-ai/etna/pull/464))
- Parameter `figsize` to all the plotters [#465](https://github.com/tinkoff-ai/etna/pull/465)

### Changed

- Change method TSDataset.describe ([#409](https://github.com/tinkoff-ai/etna/pull/409))
- Group Transforms according to their impact ([#420](https://github.com/tinkoff-ai/etna/pull/420))
- Change the way `LagTransform`, `DateFlagsTransform` and `TimeFlagsTransform` generate column names ([#421](https://github.com/tinkoff-ai/etna/pull/421))
- Clarify the behaviour of TimeSeriesImputerTransform in case of all NaN values ([#427](https://github.com/tinkoff-ai/etna/pull/427))
- Fixed bug in title in `sample_acf_plot` method ([#432](https://github.com/tinkoff-ai/etna/pull/432))
- Pytorch-forecasting and sklearn version update + some pytroch transform API changing ([#445](https://github.com/tinkoff-ai/etna/pull/445))

### Fixed

- Add relevance_params in GaleShapleyFeatureSelectionTransform ([#410](https://github.com/tinkoff-ai/etna/pull/410))
- Docs for statistics transforms ([#441](https://github.com/tinkoff-ai/etna/pull/441))
- Handling NaNs in trend transforms ([#456](https://github.com/tinkoff-ai/etna/pull/456))
- Logger fails with StackingEnsemble ([#460](https://github.com/tinkoff-ai/etna/pull/460))
- SARIMAX parameters fix ([#459](https://github.com/tinkoff-ai/etna/pull/459))
- [BUG] Check pytorch-forecasting models with freq > "1D" ([#463](https://github.com/tinkoff-ai/etna/pull/463))

## [1.5.0] - 2021-12-24
### Added
- Holiday Transform ([#359](https://github.com/tinkoff-ai/etna/pull/359))
- S3FileLogger and LocalFileLogger ([#372](https://github.com/tinkoff-ai/etna/pull/372))
- Parameter `changepoint_prior_scale` to `ProphetModel` ([#408](https://github.com/tinkoff-ai/etna/pull/408))

### Changed
- Set `strict_optional = True` for mypy ([#381](https://github.com/tinkoff-ai/etna/pull/381))
- Move checking the series endings to `make_future` step ([#413](https://github.com/tinkoff-ai/etna/pull/413)) 

### Fixed
- Sarimax bug in future prediction with quantiles ([#391](https://github.com/tinkoff-ai/etna/pull/391))
- Catboost version too high ([#394](https://github.com/tinkoff-ai/etna/pull/394))
- Add sorting of classes in left bar in docs ([#397](https://github.com/tinkoff-ai/etna/pull/397))
- nn notebook in docs ([#396](https://github.com/tinkoff-ai/etna/pull/396))
- SklearnTransform column name generation ([#398](https://github.com/tinkoff-ai/etna/pull/398))
- Inverse transform doesn't affect quantiles ([#395](https://github.com/tinkoff-ai/etna/pull/395))

## [1.4.2] - 2021-12-09
### Fixed
- Docs generation for neural networks

## [1.4.1] - 2021-12-09
### Changed
- Speed up `_check_regressors` and `_merge_exog` ([#360](https://github.com/tinkoff-ai/etna/pull/360))

### Fixed
- `Model`, `PerSegmentModel`, `PerSegmentWrapper` imports ([#362](https://github.com/tinkoff-ai/etna/pull/362))
- Docs generation ([#363](https://github.com/tinkoff-ai/etna/pull/363))
- Fixed work of get_anomalies_density with constant series ([#334](https://github.com/tinkoff-ai/etna/issues/334))

## [1.4.0] - 2021-12-03
### Added
- ACF plot ([#318](https://github.com/tinkoff-ai/etna/pull/318))

### Changed
- Add `ts.inverse_transform` as final step at `Pipeline.fit` method ([#316](https://github.com/tinkoff-ai/etna/pull/316))
- Make test_ts optional in plot_forecast ([#321](https://github.com/tinkoff-ai/etna/pull/321))
- Speed up inference for multisegment regression models ([#333](https://github.com/tinkoff-ai/etna/pull/333))
- Speed up Pipeline._get_backtest_forecasts ([#336](https://github.com/tinkoff-ai/etna/pull/336))
- Speed up SegmentEncoderTransform ([#331](https://github.com/tinkoff-ai/etna/pull/331))
- Wandb Logger does not work unless pytorch is installed ([#340](https://github.com/tinkoff-ai/etna/pull/340))

### Fixed
- Get rid of lambda in DensityOutliersTransform and get_anomalies_density ([#341](https://github.com/tinkoff-ai/etna/pull/341))
- Fixed import in transforms ([#349](https://github.com/tinkoff-ai/etna/pull/349))
- Pickle DTWClustering ([#350](https://github.com/tinkoff-ai/etna/pull/350))

### Removed
- Remove TimeSeriesCrossValidation ([#337](https://github.com/tinkoff-ai/etna/pull/337))

## [1.3.3] - 2021-11-24
### Added
- RelevanceTable returns rank ([#268](https://github.com/tinkoff-ai/etna/pull/268/))
- GaleShapleyFeatureSelectionTransform ([#284](https://github.com/tinkoff-ai/etna/pull/284))
- FilterFeaturesTransform ([#277](https://github.com/tinkoff-ai/etna/pull/277))
- Spell checking for source code and md files ([#303](https://github.com/tinkoff-ai/etna/pull/303))
- ResampleWithDistributionTransform ([#296](https://github.com/tinkoff-ai/etna/pull/296))
- Add function to duplicate exogenous data ([#305](https://github.com/tinkoff-ai/etna/pull/305))
- FourierTransform ([#306](https://github.com/tinkoff-ai/etna/pull/306))

### Changed
- Rename confidence interval to prediction interval, start working with quantiles instead of interval_width ([#285](https://github.com/tinkoff-ai/etna/pull/285))
- Changed format of forecast and test dataframes in WandbLogger ([#309](https://github.com/tinkoff-ai/etna/pull/309))

### Fixed

## [1.3.2] - 2021-11-18
### Changed
- Add sum for omegaconf resolvers ([#300](https://github.com/tinkoff-ai/etna/pull/300/))

## [1.3.1] - 2021-11-12
### Changed
- Delete restriction on version of pandas ([#274](https://github.com/tinkoff-ai/etna/pull/274))

## [1.3.0] - 2021-11-12
### Added
- Backtest cli ([#223](https://github.com/tinkoff-ai/etna/pull/223), [#259](https://github.com/tinkoff-ai/etna/pull/259))
- TreeFeatureSelectionTransform ([#229](https://github.com/tinkoff-ai/etna/pull/229))
- Feature relevance table calculation using tsfresh ([#227](https://github.com/tinkoff-ai/etna/pull/227), [#249](https://github.com/tinkoff-ai/etna/pull/249))
- Method to_flatten to TSDataset ([#241](https://github.com/tinkoff-ai/etna/pull/241)
- Out_column parameter to not inplace transforms([#211](https://github.com/tinkoff-ai/etna/pull/211))
- omegaconf config parser in cli ([#258](https://github.com/tinkoff-ai/etna/pull/258))
- Feature relevance table calculation using feature importance ([#261](https://github.com/tinkoff-ai/etna/pull/261))
- MeanSegmentEncoderTransform ([#265](https://github.com/tinkoff-ai/etna/pull/265))

### Changed
- Add possibility to set custom in_column for ConfidenceIntervalOutliersTransform ([#240](https://github.com/tinkoff-ai/etna/pull/240))
- Make `in_column` the first argument in every transform ([#247](https://github.com/tinkoff-ai/etna/pull/247))
- Update mypy checking and fix issues with it ([#248](https://github.com/tinkoff-ai/etna/pull/248))
- Add histogram method in outliers notebook ([#252](https://github.com/tinkoff-ai/etna/pull/252)) 
- Joblib parameters for backtest and ensembles ([#253](https://github.com/tinkoff-ai/etna/pull/253))
- Replace cycle over segments with vectorized expression in TSDataset._check_endings ([#264](https://github.com/tinkoff-ai/etna/pull/264))

### Fixed
- Fixed broken links in docs command section ([#223](https://github.com/tinkoff-ai/etna/pull/223))
- Fix default value for TSDataset.tail ([#245](https://github.com/tinkoff-ai/etna/pull/245))
- Fix raising warning on fitting SklearnModel on dataset categorical columns ([#250](https://github.com/tinkoff-ai/etna/issues/207)) 
- Fix working TSDataset.make_future with empty exog values ([#244](https://github.com/tinkoff-ai/etna/pull/244))
- Fix issue with aggregate_metrics=True for ConsoleLogger and WandbLogger ([#254](https://github.com/tinkoff-ai/etna/pull/254))
- Fix binder requirements to work with optional dependencies ([#257](https://github.com/tinkoff-ai/etna/pull/257))

## [1.2.0] - 2021-10-27
### Added
- BinsegTrendTransform, ChangePointsTrendTransform ([#87](https://github.com/tinkoff-ai/etna/pull/87))
- Interactive plot for anomalies (#[95](https://github.com/tinkoff-ai/etna/pull/95))
- Examples to TSDataset methods with doctest ([#92](https://github.com/tinkoff-ai/etna/pull/92))
- WandbLogger ([#71](https://github.com/tinkoff-ai/etna/pull/71))
- Pipeline ([#78](https://github.com/tinkoff-ai/etna/pull/78))
- Sequence anomalies ([#96](https://github.com/tinkoff-ai/etna/pull/96)), Histogram anomalies ([#79](https://github.com/tinkoff-ai/etna/pull/79))
- 'is_weekend' feature in DateFlagsTransform ([#101](https://github.com/tinkoff-ai/etna/pull/101))
- Documentation example for models and note about inplace nature of forecast ([#112](https://github.com/tinkoff-ai/etna/pull/112))
- Property regressors to TSDataset ([#82](https://github.com/tinkoff-ai/etna/pull/82))
- Clustering ([#110](https://github.com/tinkoff-ai/etna/pull/110))
- Outliers notebook ([#123](https://github.com/tinkoff-ai/etna/pull/123)))
- Method inverse_transform in TimeSeriesImputerTransform ([#135](https://github.com/tinkoff-ai/etna/pull/135))
- VotingEnsemble ([#150](https://github.com/tinkoff-ai/etna/pull/150))
- Forecast command for cli ([#133](https://github.com/tinkoff-ai/etna/issues/133))
- MyPy checks in CI/CD and lint commands ([#39](https://github.com/tinkoff-ai/etna/issues/39))
- TrendTransform ([#139](https://github.com/tinkoff-ai/etna/pull/139))
- Running notebooks in ci ([#134](https://github.com/tinkoff-ai/etna/issues/134))
- Cluster plotter to EDA ([#169](https://github.com/tinkoff-ai/etna/pull/169))
- Pipeline.backtest method ([#161](https://github.com/tinkoff-ai/etna/pull/161), [#192](https://github.com/tinkoff-ai/etna/pull/192))
- STLTransform class ([#158](https://github.com/tinkoff-ai/etna/pull/158))
- NN_examples notebook ([#159](https://github.com/tinkoff-ai/etna/pull/159))
- Example for ProphetModel ([#178](https://github.com/tinkoff-ai/etna/pull/178))
- Instruction notebook for custom model and transform creation ([#180](https://github.com/tinkoff-ai/etna/pull/180))
- Add inverse_transform in *OutliersTransform ([#160](https://github.com/tinkoff-ai/etna/pull/160))
- Examples for CatBoostModelMultiSegment and CatBoostModelPerSegment ([#181](https://github.com/tinkoff-ai/etna/pull/181))
- Simplify TSDataset.train_test_split method by allowing to pass not all values ([#191](https://github.com/tinkoff-ai/etna/pull/191))
- Confidence interval anomalies detection to EDA ([#182](https://github.com/tinkoff-ai/etna/pull/182))
- ConfidenceIntervalOutliersTransform ([#196](https://github.com/tinkoff-ai/etna/pull/196))
- Add 'in_column' parameter to get_anomalies methods([#199](https://github.com/tinkoff-ai/etna/pull/199))
- Clustering notebook ([#152](https://github.com/tinkoff-ai/etna/pull/152))
- StackingEnsemble ([#195](https://github.com/tinkoff-ai/etna/pull/195))
- Add AutoRegressivePipeline ([#209](https://github.com/tinkoff-ai/etna/pull/209))
- Ensembles notebook ([#218](https://github.com/tinkoff-ai/etna/pull/218))
- Function plot_backtest_interactive ([#225](https://github.com/tinkoff-ai/etna/pull/225))
- Confidence intervals in Pipeline ([#221](https://github.com/tinkoff-ai/etna/pull/221)) 

### Changed
- Delete offset from WindowStatisticsTransform ([#111](https://github.com/tinkoff-ai/etna/pull/111))
- Add Pipeline example in Get started notebook ([#115](https://github.com/tinkoff-ai/etna/pull/115))
- Internal implementation of BinsegTrendTransform ([#141](https://github.com/tinkoff-ai/etna/pull/141))
- Colorebar scaling in Correlation heatmap plotter ([#143](https://github.com/tinkoff-ai/etna/pull/143))
- Add Correlation heatmap in EDA notebook ([#144](https://github.com/tinkoff-ai/etna/pull/144))
- Add `__repr__` for Pipeline ([#151](https://github.com/tinkoff-ai/etna/pull/151))
- Defined random state for every test cases ([#155](https://github.com/tinkoff-ai/etna/pull/155))
- Add confidence intervals to Prophet ([#153](https://github.com/tinkoff-ai/etna/pull/153))
- Add confidence intervals to SARIMA ([#172](https://github.com/tinkoff-ai/etna/pull/172))
- Add badges to all example notebooks ([#220](https://github.com/tinkoff-ai/etna/pull/220)) 
- Update backtest notebook by adding Pipeline.backtest ([222](https://github.com/tinkoff-ai/etna/pull/222))

### Fixed
- Set default value of `TSDataset.head` method ([#170](https://github.com/tinkoff-ai/etna/pull/170))
- Categorical and fillna issues with pandas >=1.2 ([#190](https://github.com/tinkoff-ai/etna/pull/190))
- Fix `TSDataset.to_dataset` method sorting bug ([#183](https://github.com/tinkoff-ai/etna/pull/183))
- Undefined behaviour of DataFrame.loc[:, pd.IndexSlice[:, ["a", "b"]]] between 1.1.* and >= 1.2 ([#188](https://github.com/tinkoff-ai/etna/pull/188))
- Fix typo in word "length" in `get_segment_sequence_anomalies`,`get_sequence_anomalies`,`SAXOutliersTransform` arguments ([#212](https://github.com/tinkoff-ai/etna/pull/212))
- Make possible to send backtest plots with many segments ([#225](https://github.com/tinkoff-ai/etna/pull/225))

## [1.1.3] - 2021-10-08
### Fixed
- Limit version of pandas by 1.2 (excluding) ([#163](https://github.com/tinkoff-ai/etna/pull/163))

## [1.1.2] - 2021-10-08
### Changed
- SklearnTransform out column names ([#99](https://github.com/tinkoff-ai/etna/pull/99))
- Update EDA notebook ([#96](https://github.com/tinkoff-ai/etna/pull/96))
- Add 'regressor_' prefix to output columns of LagTransform, DateFlagsTransform, SpecialDaysTransform, SegmentEncoderTransform
### Fixed
- Add more obvious Exception Error for forecasting with unfitted model ([#102](https://github.com/tinkoff-ai/etna/pull/102))
- Fix bug with hardcoded frequency in PytorchForecastingTransform ([#107](https://github.com/tinkoff-ai/etna/pull/107))
- Bug with inverse_transform method of TimeSeriesImputerTransform ([#148](https://github.com/tinkoff-ai/etna/pull/148))

## [1.1.1] - 2021-09-23
### Fixed
- Documentation build workflow ([#85](https://github.com/tinkoff-ai/etna/pull/85))

## [1.1.0] - 2021-09-23
### Added 
- MedianOutliersTransform, DensityOutliersTransform ([#30](https://github.com/tinkoff-ai/etna/pull/30))
- Issues and Pull Request templates
- TSDataset checks ([#24](https://github.com/tinkoff-ai/etna/pull/24), [#20](https://github.com/tinkoff-ai/etna/pull/20))\
- Pytorch-Forecasting models ([#29](https://github.com/tinkoff-ai/etna/pull/29))
- SARIMAX model ([#10](https://github.com/tinkoff-ai/etna/pull/10))
- Logging, including ConsoleLogger ([#46](https://github.com/tinkoff-ai/etna/pull/46))
- Correlation heatmap plotter ([#77](https://github.com/tinkoff-ai/etna/pull/77))

### Changed
- Backtest is fully parallel 
- New default hyperparameters for CatBoost
- Add 'regressor_' prefix to output columns of LagTransform, DateFlagsTransform, SpecialDaysTransform, SegmentEncoderTransform

### Fixed
- Documentation fixes ([#55](https://github.com/tinkoff-ai/etna/pull/55), [#53](https://github.com/tinkoff-ai/etna/pull/53), [#52](https://github.com/tinkoff-ai/etna/pull/52))
- Solved warning in LogTransform and AddConstantTransform ([#26](https://github.com/tinkoff-ai/etna/pull/26))
- Regressors do not have enough history bug ([#35](https://github.com/tinkoff-ai/etna/pull/35))
- make_future(1) and make_future(2) bug
- Fix working with 'cap' and 'floor' features in Prophet model ([#62](https://github.com/tinkoff-ai/etna/pull/62))
- Fix saving init params for SARIMAXModel ([#81](https://github.com/tinkoff-ai/etna/pull/81))
- Imports of nn models, PytorchForecastingTransform and Transform ([#80](https://github.com/tinkoff-ai/etna/pull/80))

## [1.0.0] - 2021-09-05
### Added
- Models
  - CatBoost
  - Prophet
  - Seasonal Moving Average
  - Naive
  - Linear
- Transforms
  - Rolling statistics
  - Trend removal
  - Segment encoder
  - Datetime flags
  - Sklearn's scalers (MinMax, Robust, MinMaxAbs, Standard, MaxAbs)
  - BoxCox, YeoJohnson, LogTransform
  - Lag operator
  - NaN imputer
- TimeSeriesCrossValidation
- Time Series Dataset (TSDataset)
- Playground datasets generation (AR, constant, periodic, from pattern)
- Metrics (MAE, MAPE, SMAPE, MedAE, MSE, MSLE, R^2)
- EDA methods
  - Outliers detection
  - PACF plot
  - Cross correlation plot
  - Distribution plot
  - Anomalies (Outliers) plot
  - Backtest (CrossValidation) plot
  - Forecast plot<|MERGE_RESOLUTION|>--- conflicted
+++ resolved
@@ -19,12 +19,9 @@
 - 
 
 ### Changed
-<<<<<<< HEAD
 - Optimize dataset updates with `TSDataset.update_columns_from_pandas` ([#522](https://github.com/etna-team/etna/pull/552))
 - 
-=======
 - Implement non-empty `params_to_tune` for `VotingEnsemble` ([#557](https://github.com/etna-team/etna/pull/557))
->>>>>>> 82ac849a
 - 
 - 
 - 

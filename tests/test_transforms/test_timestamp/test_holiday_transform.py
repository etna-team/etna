from typing import Optional

import numpy as np
import pandas as pd
import pytest

from etna.datasets import TSDataset
from etna.datasets import generate_const_df
from etna.transforms.timestamp import HolidayTransform
from etna.transforms.timestamp.holiday import define_period
from tests.test_transforms.utils import assert_transformation_equals_loaded_original
from tests.utils import convert_ts_to_int_timestamp


@pytest.fixture()
def simple_ts_with_regressors():
    df = generate_const_df(scale=1, n_segments=3, start_time="2020-01-01", periods=100)
    df_exog = generate_const_df(scale=10, n_segments=3, start_time="2020-01-01", periods=150).rename(
        {"target": "regressor_a"}, axis=1
    )
    ts = TSDataset(df=TSDataset.to_dataset(df), freq="D", df_exog=TSDataset.to_dataset(df_exog))
    return ts


@pytest.fixture()
def simple_constant_df_daily():
    df = pd.DataFrame({"timestamp": pd.date_range(start="2020-01-01", end="2020-01-15", freq="D")})
    df["target"] = 42
    df.set_index("timestamp", inplace=True)
    return df


@pytest.fixture()
def simple_constant_df_day_15_min():
    df = pd.DataFrame({"timestamp": pd.date_range(start="2020-11-25 22:30", end="2020-12-11", freq="1D 15MIN")})
    df["target"] = 42
    df.set_index("timestamp", inplace=True)
    return df


@pytest.fixture()
def two_segments_simple_ts_daily(simple_constant_df_daily: pd.DataFrame):
    df_1 = simple_constant_df_daily.reset_index()
    df_2 = simple_constant_df_daily.reset_index()

    df_1["segment"] = "segment_1"
    df_2["segment"] = "segment_2"

    classic_df = pd.concat([df_1, df_2], ignore_index=True)
    df = TSDataset.to_dataset(classic_df)
    df.iloc[:3, 0] = np.NaN

    classic_df["external_timestamp"] = classic_df["timestamp"]
    classic_df.drop(columns=["target"], inplace=True)
    df_exog = TSDataset.to_dataset(classic_df)

    ts = TSDataset(df=df, df_exog=df_exog, freq="D")
    return ts


@pytest.fixture()
def two_segments_simple_ts_daily_int_timestamp(two_segments_simple_ts_daily: TSDataset):
    ts = convert_ts_to_int_timestamp(ts=two_segments_simple_ts_daily)
    return ts


@pytest.fixture
def two_segments_simple_ts_daily_with_regressor(two_segments_simple_ts_daily: TSDataset) -> TSDataset:
    ts = two_segments_simple_ts_daily
    df = ts.raw_df
    df_exog = ts.df_exog
    ts = TSDataset(df=df.iloc[:-3], df_exog=df_exog, freq=ts.freq, known_future=["external_timestamp"])
    return ts


@pytest.fixture()
def two_segments_simple_ts_daily_with_nans(two_segments_simple_ts_daily: TSDataset):
    ts = two_segments_simple_ts_daily
    df = ts.raw_df
    df_exog = ts.df_exog
    df_exog.loc[df_exog.index[:3], pd.IndexSlice[:, "external_timestamp"]] = np.NaN
    ts = TSDataset(df=df, df_exog=df_exog, freq=ts.freq)
    return ts


@pytest.fixture()
def two_segments_simple_ts_day_15min(simple_constant_df_day_15_min: pd.DataFrame):
    df_1 = simple_constant_df_day_15_min.reset_index()
    df_2 = simple_constant_df_day_15_min.reset_index()
    df_1 = df_1[3:]

    df_1["segment"] = "segment_1"
    df_2["segment"] = "segment_2"

    classic_df = pd.concat([df_1, df_2], ignore_index=True)
    df = TSDataset.to_dataset(classic_df)
    ts = TSDataset(df, freq="1D 15MIN")
    return ts


@pytest.fixture()
def simple_constant_df_hour():
    df = pd.DataFrame({"timestamp": pd.date_range(start="2020-01-08 22:15", end="2020-01-10", freq="H")})
    df["target"] = 42
    df.set_index("timestamp", inplace=True)
    return df


@pytest.fixture()
def simple_week_mon_df():
    df = pd.DataFrame({"timestamp": pd.date_range(start="2020-01-08 22:15", end="2020-05-12", freq="W-MON")})
    df["target"] = 7
    df.set_index("timestamp", inplace=True)
    return df


@pytest.fixture()
def two_segments_w_mon(simple_week_mon_df: pd.DataFrame):
    df_1 = simple_week_mon_df.reset_index()
    df_2 = simple_week_mon_df.reset_index()
    df_1 = df_1[3:]

    df_1["segment"] = "segment_1"
    df_2["segment"] = "segment_2"

    classic_df = pd.concat([df_1, df_2], ignore_index=True)
    df = TSDataset.to_dataset(classic_df)
    ts = TSDataset(df, freq="W-MON")
    return ts


@pytest.fixture()
def two_segments_simple_ts_hour(simple_constant_df_hour: pd.DataFrame):
    df_1 = simple_constant_df_hour.reset_index()
    df_2 = simple_constant_df_hour.reset_index()
    df_1 = df_1[3:]

    df_1["segment"] = "segment_1"
    df_2["segment"] = "segment_2"

    classic_df = pd.concat([df_1, df_2], ignore_index=True)
    df = TSDataset.to_dataset(classic_df)
    ts = TSDataset(df, freq="H")
    return ts


@pytest.fixture()
def two_segments_simple_ts_hour(simple_constant_df_hour: pd.DataFrame):
    df_1 = simple_constant_df_hour.reset_index()
    df_2 = simple_constant_df_hour.reset_index()
    df_1 = df_1[3:]

    df_1["segment"] = "segment_1"
    df_2["segment"] = "segment_2"

    classic_df = pd.concat([df_1, df_2], ignore_index=True)
    df = TSDataset.to_dataset(classic_df)
    ts = TSDataset(df, freq="H")
    return ts


@pytest.fixture()
def simple_constant_df_minute():
    df = pd.DataFrame({"timestamp": pd.date_range(start="2020-11-25 22:30", end="2020-11-26 02:15", freq="15T")})
    df["target"] = 42
    df.set_index("timestamp", inplace=True)
    return df


@pytest.fixture()
def two_segments_simple_ts_minute(simple_constant_df_minute):
    df_1 = simple_constant_df_minute.reset_index()
    df_2 = simple_constant_df_minute.reset_index()
    df_1 = df_1[3:]

    df_1["segment"] = "segment_1"
    df_2["segment"] = "segment_2"

    classic_df = pd.concat([df_1, df_2], ignore_index=True)
    df = TSDataset.to_dataset(classic_df)
    ts = TSDataset(df, freq="15MIN")
    return ts


@pytest.fixture()
def uk_holiday_names_daily():
    values = ["New Year's Day"] + ["New Year Holiday [Scotland]"] + ["NO_HOLIDAY"] * 13
    return np.array(values)


@pytest.fixture()
def us_holiday_names_daily():
    values = ["New Year's Day"] + ["NO_HOLIDAY"] * 14
    return np.array(values)


def test_holiday_with_regressors(simple_ts_with_regressors: TSDataset):
    holiday = HolidayTransform(out_column="holiday")
    new = holiday.fit_transform(simple_ts_with_regressors)
    len_holiday = len([cols for cols in new.columns if cols[1] == "holiday"])
    assert len_holiday == len(np.unique(new.columns.get_level_values("segment")))


@pytest.mark.parametrize(
    "ts_name", ["two_segments_simple_ts_daily", "two_segments_simple_ts_hour", "two_segments_simple_ts_minute"]
)
def test_transform_interface(ts_name, request):
    ts = request.getfixturevalue(ts_name)
    holidays_finder = HolidayTransform(out_column="regressor_holidays")
    df = holidays_finder.fit_transform(ts).to_pandas()
    for segment in df.columns.get_level_values("segment").unique():
        assert "regressor_holidays" in df[segment].columns
        assert df[segment]["regressor_holidays"].dtype == "category"


@pytest.mark.parametrize(
    "in_column, ts_name",
    [
        (None, "two_segments_simple_ts_daily"),
        ("external_timestamp", "two_segments_simple_ts_daily"),
        ("external_timestamp", "two_segments_simple_ts_daily_int_timestamp"),
    ],
)
@pytest.mark.parametrize(
    "iso_code,answer",
    (
        ("RUS", np.array([1, 1, 1, 1, 1, 1, 1, 1, 0, 0, 0, 0, 0, 0, 0])),
        ("US", np.array([1, 0, 0, 0, 0, 0, 0, 0, 0, 0, 0, 0, 0, 0, 0])),
    ),
)
def test_holidays_binary_day(in_column: Optional[str], ts_name, iso_code: str, answer: np.array, request):
    ts = request.getfixturevalue(ts_name)
    holidays_finder = HolidayTransform(iso_code=iso_code, mode="binary", out_column="holiday", in_column=in_column)
    ts = holidays_finder.fit_transform(ts)
    df = ts.to_pandas()
    for segment in df.columns.get_level_values("segment").unique():
        assert np.array_equal(df[segment]["holiday"].values, answer)


def test_holidays_binary_day_with_nans(two_segments_simple_ts_daily_with_nans):
    ts = two_segments_simple_ts_daily_with_nans
    holidays_finder = HolidayTransform(
        iso_code="RUS", mode="binary", out_column="holiday", in_column="external_timestamp"
    )
    ts = holidays_finder.fit_transform(ts)
    df = ts.to_pandas()
    for segment in df.columns.get_level_values("segment").unique():
        assert df[segment]["holiday"].isna().sum() == 3


def test_holidays_category_day_with_nans(two_segments_simple_ts_daily_with_nans):
    ts = two_segments_simple_ts_daily_with_nans
    holidays_finder = HolidayTransform(
        iso_code="RUS", mode="category", out_column="holiday", in_column="external_timestamp"
    )
    ts = holidays_finder.fit_transform(ts)
    df = ts.to_pandas()
    for segment in df.columns.get_level_values("segment").unique():
        assert df[segment]["holiday"].isna().sum() == 3


@pytest.mark.parametrize(
    "in_column, ts_name",
    [
        (None, "two_segments_simple_ts_daily"),
        ("external_timestamp", "two_segments_simple_ts_daily"),
        ("external_timestamp", "two_segments_simple_ts_daily_int_timestamp"),
    ],
)
@pytest.mark.parametrize(
    "iso_code, answer_name",
    [
        ("UK", "uk_holiday_names_daily"),
        ("US", "us_holiday_names_daily"),
    ],
)
def test_holidays_category_day(in_column, ts_name, iso_code, answer_name, request):
    ts = request.getfixturevalue(ts_name)
    answer = request.getfixturevalue(answer_name)
    holidays_finder = HolidayTransform(iso_code=iso_code, mode="category", out_column="holiday", in_column=in_column)
    df = holidays_finder.fit_transform(ts).to_pandas()
    for segment in df.columns.get_level_values("segment").unique():
        assert np.array_equal(df[segment]["holiday"].values, answer)


@pytest.mark.parametrize(
    "iso_code,answer",
    (
        ("RUS", np.array([1, 1, 0, 0, 0, 0, 0, 0, 0, 0, 0, 0, 0, 0, 0, 0, 0, 0, 0, 0, 0, 0, 0, 0, 0, 0])),
        ("US", np.array([0, 0, 0, 0, 0, 0, 0, 0, 0, 0, 0, 0, 0, 0, 0, 0, 0, 0, 0, 0, 0, 0, 0, 0, 0, 0])),
    ),
)
def test_holidays_binary_hour(iso_code: str, answer: np.array, two_segments_simple_ts_hour: TSDataset):
    holidays_finder = HolidayTransform(iso_code=iso_code, mode="binary", out_column="holiday")
    df = holidays_finder.fit_transform(two_segments_simple_ts_hour).to_pandas()
    for segment in df.columns.get_level_values("segment").unique():
        assert np.array_equal(df[segment]["holiday"].values, answer)


@pytest.mark.parametrize(
    "iso_code,answer",
    (
        ("RUS", np.array([0, 0, 0, 0, 0, 0, 0, 0, 0, 0, 0, 0, 0, 0, 0, 0])),
        ("US", np.array([0, 0, 0, 0, 0, 0, 1, 1, 1, 1, 1, 1, 1, 1, 1, 1])),
    ),
)
def test_holidays_binary_minute(iso_code: str, answer: np.array, two_segments_simple_ts_minute):
    holidays_finder = HolidayTransform(iso_code=iso_code, mode="binary", out_column="holiday")
    df = holidays_finder.fit_transform(two_segments_simple_ts_minute).to_pandas()
    for segment in df.columns.get_level_values("segment").unique():
        assert np.array_equal(df[segment]["holiday"].values, answer)


<<<<<<< HEAD
@pytest.mark.parametrize(
    "index",
    (
        (pd.date_range(start="2020-11-25 22:30", end="2020-12-11", freq="1D 15MIN")),
        (pd.date_range(start="2019-11-25", end="2021-02-25", freq="M")),
    ),
)
def test_holidays_fail_big_frequency(index: pd.DatetimeIndex, two_segments_simple_ts_daily: TSDataset):
    ts = two_segments_simple_ts_daily
    ts.df.index = index
    holidays_finder = HolidayTransform(out_column="holiday")
    with pytest.raises(ValueError, match="Frequency of data should be no more than daily."):
        _ = holidays_finder.fit_transform(ts)


def test_transform_index_fail_int_timestamp(two_segments_simple_ts_daily_int_timestamp):
    transform = HolidayTransform(out_column="holiday", in_column=None)
    transform.fit(two_segments_simple_ts_daily_int_timestamp)
    with pytest.raises(ValueError, match="Transform can't work with integer index, parameter in_column should be set"):
        _ = transform.transform(two_segments_simple_ts_daily_int_timestamp)
=======
@pytest.mark.parametrize("ts_name", ("two_segments_w_mon", "two_segments_simple_ts_day_15min"))
def test_holidays_failed(ts_name, request):
    ts = request.getfixturevalue(ts_name)
    holidays_finder = HolidayTransform(out_column="holiday")
    with pytest.raises(
        ValueError, match="For binary and category modes frequency of data should be no more than daily."
    ):
        ts = holidays_finder.fit_transform(ts)


@pytest.mark.parametrize("ts_name", ("two_segments_simple_ts_daily", "two_segments_simple_ts_min"))
def test_holidays_days_count_mode_failed(ts_name, request):
    ts = request.getfixturevalue(ts_name)
    holidays_finder = HolidayTransform(out_column="holiday", mode="days_count")
    with pytest.raises(
        ValueError,
        match=f"Days_count mode works only with weekly, monthly, quarterly or yearly data. You have freq={ts.freq}",
    ):
        ts = holidays_finder.fit_transform(ts)
>>>>>>> b707d37c


@pytest.mark.parametrize("mode", ["binary", "category"])
def test_get_regressors_info_index(mode, two_segments_simple_ts_daily):
    transform = HolidayTransform(mode=mode, out_column="holiday")

    regressors_info = transform.get_regressors_info()

    expected_regressor_info = ["holiday"]
    assert sorted(regressors_info) == sorted(expected_regressor_info)


@pytest.mark.parametrize("mode", ["binary", "category"])
def test_get_regressors_info_in_column_fail_not_fitted(mode, two_segments_simple_ts_daily):
    transform = HolidayTransform(mode=mode, out_column="holiday", in_column="external_timestamp")
    with pytest.raises(ValueError, match="Fit the transform to get the correct regressors info!"):
        _ = transform.get_regressors_info()


@pytest.mark.parametrize("mode", ["binary", "category"])
def test_get_regressors_info_in_column_fitted_exog(mode, two_segments_simple_ts_daily):
    transform = HolidayTransform(mode=mode, out_column="holiday", in_column="external_timestamp")

    transform.fit(two_segments_simple_ts_daily)
    regressors_info = transform.get_regressors_info()

    expected_regressor_info = []
    assert sorted(regressors_info) == sorted(expected_regressor_info)


@pytest.mark.parametrize("mode", ["binary", "category"])
def test_get_regressors_info_in_column_fitted_regressor(mode, two_segments_simple_ts_daily_with_regressor):
    transform = HolidayTransform(mode=mode, out_column="holiday", in_column="external_timestamp")

    transform.fit(two_segments_simple_ts_daily_with_regressor)
    regressors_info = transform.get_regressors_info()

    expected_regressor_info = ["holiday"]
    assert sorted(regressors_info) == sorted(expected_regressor_info)


@pytest.mark.parametrize("expected_regressors", ([["holiday"]]))
def test_holidays_out_column_added_to_regressors(example_tsds, expected_regressors):
    holidays_finder = HolidayTransform(out_column="holiday")
    example_tsds = holidays_finder.fit_transform(example_tsds)
    assert sorted(example_tsds.regressors) == sorted(expected_regressors)


def test_save_load(example_tsds):
    transform = HolidayTransform()
    assert_transformation_equals_loaded_original(transform=transform, ts=example_tsds)


def test_params_to_tune():
    transform = HolidayTransform()
    assert len(transform.params_to_tune()) == 0


@pytest.mark.parametrize(
    "freq, timestamp, expected_result",
    (
        ("Y", pd.Timestamp("2000-12-31"), [pd.Timestamp("2000-01-01"), pd.Timestamp("2000-12-31")]),
        ("YS", pd.Timestamp("2000-01-01"), [pd.Timestamp("2000-01-01"), pd.Timestamp("2000-12-31")]),
        ("A-OCT", pd.Timestamp("2000-10-31"), [pd.Timestamp("2000-01-01"), pd.Timestamp("2000-12-31")]),
        ("AS-OCT", pd.Timestamp("2000-10-01"), [pd.Timestamp("2000-01-01"), pd.Timestamp("2000-12-31")]),
        ("Q", pd.Timestamp("2000-12-31"), [pd.Timestamp("2000-10-01"), pd.Timestamp("2000-12-31")]),
        ("QS", pd.Timestamp("2000-01-01"), [pd.Timestamp("2000-01-01"), pd.Timestamp("2000-03-31")]),
        ("Q-NOV", pd.Timestamp("2000-11-30"), [pd.Timestamp("2000-09-01"), pd.Timestamp("2000-11-30")]),
        ("QS-NOV", pd.Timestamp("2000-11-01"), [pd.Timestamp("2000-11-01"), pd.Timestamp("2001-01-31")]),
        ("M", pd.Timestamp("2000-01-31"), [pd.Timestamp("2000-01-01"), pd.Timestamp("2000-01-31")]),
        ("MS", pd.Timestamp("2000-01-01"), [pd.Timestamp("2000-01-01"), pd.Timestamp("2000-01-31")]),
        ("W", pd.Timestamp("2000-12-03"), [pd.Timestamp("2000-11-27"), pd.Timestamp("2000-12-03")]),
        ("W-THU", pd.Timestamp("2000-11-30"), [pd.Timestamp("2000-11-27"), pd.Timestamp("2000-12-03")]),
    ),
)
def test_define_period_end(freq, timestamp, expected_result):
    assert (define_period(pd.tseries.frequencies.to_offset(freq), timestamp, freq))[0] == expected_result[0]
    assert (define_period(pd.tseries.frequencies.to_offset(freq), timestamp, freq))[1] == expected_result[1]<|MERGE_RESOLUTION|>--- conflicted
+++ resolved
@@ -87,14 +87,19 @@
 def two_segments_simple_ts_day_15min(simple_constant_df_day_15_min: pd.DataFrame):
     df_1 = simple_constant_df_day_15_min.reset_index()
     df_2 = simple_constant_df_day_15_min.reset_index()
-    df_1 = df_1[3:]
 
     df_1["segment"] = "segment_1"
     df_2["segment"] = "segment_2"
 
     classic_df = pd.concat([df_1, df_2], ignore_index=True)
     df = TSDataset.to_dataset(classic_df)
-    ts = TSDataset(df, freq="1D 15MIN")
+    df.iloc[:3, 0] = np.NaN
+
+    classic_df["external_timestamp"] = classic_df["timestamp"]
+    classic_df.drop(columns=["target"], inplace=True)
+    df_exog = TSDataset.to_dataset(classic_df)
+
+    ts = TSDataset(df=df, df_exog=df_exog, freq="1D 15MIN")
     return ts
 
 
@@ -118,29 +123,44 @@
 def two_segments_w_mon(simple_week_mon_df: pd.DataFrame):
     df_1 = simple_week_mon_df.reset_index()
     df_2 = simple_week_mon_df.reset_index()
-    df_1 = df_1[3:]
 
     df_1["segment"] = "segment_1"
     df_2["segment"] = "segment_2"
 
     classic_df = pd.concat([df_1, df_2], ignore_index=True)
     df = TSDataset.to_dataset(classic_df)
-    ts = TSDataset(df, freq="W-MON")
-    return ts
-
-
-@pytest.fixture()
-def two_segments_simple_ts_hour(simple_constant_df_hour: pd.DataFrame):
-    df_1 = simple_constant_df_hour.reset_index()
-    df_2 = simple_constant_df_hour.reset_index()
-    df_1 = df_1[3:]
-
-    df_1["segment"] = "segment_1"
-    df_2["segment"] = "segment_2"
-
-    classic_df = pd.concat([df_1, df_2], ignore_index=True)
-    df = TSDataset.to_dataset(classic_df)
-    ts = TSDataset(df, freq="H")
+    df.iloc[:3, 0] = np.NaN
+
+    classic_df["external_timestamp"] = classic_df["timestamp"]
+    classic_df.drop(columns=["target"], inplace=True)
+    df_exog = TSDataset.to_dataset(classic_df)
+
+    ts = TSDataset(df=df, df_exog=df_exog, freq="W-MON")
+    return ts
+
+
+@pytest.fixture()
+def two_segments_w_mon_int_timestamp(two_segments_w_mon: TSDataset):
+    ts = convert_ts_to_int_timestamp(ts=two_segments_w_mon)
+    return ts
+
+
+@pytest.fixture()
+def two_segments_w_mon_with_nans(two_segments_w_mon: TSDataset):
+    ts = two_segments_w_mon
+    df = ts.raw_df
+    df_exog = ts.df_exog
+    df_exog.loc[df_exog.index[:3], pd.IndexSlice[:, "external_timestamp"]] = np.NaN
+    ts = TSDataset(df=df, df_exog=df_exog, freq=ts.freq)
+    return ts
+
+
+@pytest.fixture
+def two_segments_w_mon_with_regressor(two_segments_w_mon: TSDataset) -> TSDataset:
+    ts = two_segments_w_mon
+    df = ts.raw_df
+    df_exog = ts.df_exog
+    ts = TSDataset(df=df.iloc[:-3], df_exog=df_exog, freq=ts.freq, known_future=["external_timestamp"])
     return ts
 
 
@@ -171,14 +191,19 @@
 def two_segments_simple_ts_minute(simple_constant_df_minute):
     df_1 = simple_constant_df_minute.reset_index()
     df_2 = simple_constant_df_minute.reset_index()
-    df_1 = df_1[3:]
 
     df_1["segment"] = "segment_1"
     df_2["segment"] = "segment_2"
 
     classic_df = pd.concat([df_1, df_2], ignore_index=True)
     df = TSDataset.to_dataset(classic_df)
-    ts = TSDataset(df, freq="15MIN")
+    df.iloc[:3, 0] = np.NaN
+
+    classic_df["external_timestamp"] = classic_df["timestamp"]
+    classic_df.drop(columns=["target"], inplace=True)
+    df_exog = TSDataset.to_dataset(classic_df)
+
+    ts = TSDataset(df=df, df_exog=df_exog, freq="15MIN")
     return ts
 
 
@@ -192,223 +217,6 @@
 def us_holiday_names_daily():
     values = ["New Year's Day"] + ["NO_HOLIDAY"] * 14
     return np.array(values)
-
-
-def test_holiday_with_regressors(simple_ts_with_regressors: TSDataset):
-    holiday = HolidayTransform(out_column="holiday")
-    new = holiday.fit_transform(simple_ts_with_regressors)
-    len_holiday = len([cols for cols in new.columns if cols[1] == "holiday"])
-    assert len_holiday == len(np.unique(new.columns.get_level_values("segment")))
-
-
-@pytest.mark.parametrize(
-    "ts_name", ["two_segments_simple_ts_daily", "two_segments_simple_ts_hour", "two_segments_simple_ts_minute"]
-)
-def test_transform_interface(ts_name, request):
-    ts = request.getfixturevalue(ts_name)
-    holidays_finder = HolidayTransform(out_column="regressor_holidays")
-    df = holidays_finder.fit_transform(ts).to_pandas()
-    for segment in df.columns.get_level_values("segment").unique():
-        assert "regressor_holidays" in df[segment].columns
-        assert df[segment]["regressor_holidays"].dtype == "category"
-
-
-@pytest.mark.parametrize(
-    "in_column, ts_name",
-    [
-        (None, "two_segments_simple_ts_daily"),
-        ("external_timestamp", "two_segments_simple_ts_daily"),
-        ("external_timestamp", "two_segments_simple_ts_daily_int_timestamp"),
-    ],
-)
-@pytest.mark.parametrize(
-    "iso_code,answer",
-    (
-        ("RUS", np.array([1, 1, 1, 1, 1, 1, 1, 1, 0, 0, 0, 0, 0, 0, 0])),
-        ("US", np.array([1, 0, 0, 0, 0, 0, 0, 0, 0, 0, 0, 0, 0, 0, 0])),
-    ),
-)
-def test_holidays_binary_day(in_column: Optional[str], ts_name, iso_code: str, answer: np.array, request):
-    ts = request.getfixturevalue(ts_name)
-    holidays_finder = HolidayTransform(iso_code=iso_code, mode="binary", out_column="holiday", in_column=in_column)
-    ts = holidays_finder.fit_transform(ts)
-    df = ts.to_pandas()
-    for segment in df.columns.get_level_values("segment").unique():
-        assert np.array_equal(df[segment]["holiday"].values, answer)
-
-
-def test_holidays_binary_day_with_nans(two_segments_simple_ts_daily_with_nans):
-    ts = two_segments_simple_ts_daily_with_nans
-    holidays_finder = HolidayTransform(
-        iso_code="RUS", mode="binary", out_column="holiday", in_column="external_timestamp"
-    )
-    ts = holidays_finder.fit_transform(ts)
-    df = ts.to_pandas()
-    for segment in df.columns.get_level_values("segment").unique():
-        assert df[segment]["holiday"].isna().sum() == 3
-
-
-def test_holidays_category_day_with_nans(two_segments_simple_ts_daily_with_nans):
-    ts = two_segments_simple_ts_daily_with_nans
-    holidays_finder = HolidayTransform(
-        iso_code="RUS", mode="category", out_column="holiday", in_column="external_timestamp"
-    )
-    ts = holidays_finder.fit_transform(ts)
-    df = ts.to_pandas()
-    for segment in df.columns.get_level_values("segment").unique():
-        assert df[segment]["holiday"].isna().sum() == 3
-
-
-@pytest.mark.parametrize(
-    "in_column, ts_name",
-    [
-        (None, "two_segments_simple_ts_daily"),
-        ("external_timestamp", "two_segments_simple_ts_daily"),
-        ("external_timestamp", "two_segments_simple_ts_daily_int_timestamp"),
-    ],
-)
-@pytest.mark.parametrize(
-    "iso_code, answer_name",
-    [
-        ("UK", "uk_holiday_names_daily"),
-        ("US", "us_holiday_names_daily"),
-    ],
-)
-def test_holidays_category_day(in_column, ts_name, iso_code, answer_name, request):
-    ts = request.getfixturevalue(ts_name)
-    answer = request.getfixturevalue(answer_name)
-    holidays_finder = HolidayTransform(iso_code=iso_code, mode="category", out_column="holiday", in_column=in_column)
-    df = holidays_finder.fit_transform(ts).to_pandas()
-    for segment in df.columns.get_level_values("segment").unique():
-        assert np.array_equal(df[segment]["holiday"].values, answer)
-
-
-@pytest.mark.parametrize(
-    "iso_code,answer",
-    (
-        ("RUS", np.array([1, 1, 0, 0, 0, 0, 0, 0, 0, 0, 0, 0, 0, 0, 0, 0, 0, 0, 0, 0, 0, 0, 0, 0, 0, 0])),
-        ("US", np.array([0, 0, 0, 0, 0, 0, 0, 0, 0, 0, 0, 0, 0, 0, 0, 0, 0, 0, 0, 0, 0, 0, 0, 0, 0, 0])),
-    ),
-)
-def test_holidays_binary_hour(iso_code: str, answer: np.array, two_segments_simple_ts_hour: TSDataset):
-    holidays_finder = HolidayTransform(iso_code=iso_code, mode="binary", out_column="holiday")
-    df = holidays_finder.fit_transform(two_segments_simple_ts_hour).to_pandas()
-    for segment in df.columns.get_level_values("segment").unique():
-        assert np.array_equal(df[segment]["holiday"].values, answer)
-
-
-@pytest.mark.parametrize(
-    "iso_code,answer",
-    (
-        ("RUS", np.array([0, 0, 0, 0, 0, 0, 0, 0, 0, 0, 0, 0, 0, 0, 0, 0])),
-        ("US", np.array([0, 0, 0, 0, 0, 0, 1, 1, 1, 1, 1, 1, 1, 1, 1, 1])),
-    ),
-)
-def test_holidays_binary_minute(iso_code: str, answer: np.array, two_segments_simple_ts_minute):
-    holidays_finder = HolidayTransform(iso_code=iso_code, mode="binary", out_column="holiday")
-    df = holidays_finder.fit_transform(two_segments_simple_ts_minute).to_pandas()
-    for segment in df.columns.get_level_values("segment").unique():
-        assert np.array_equal(df[segment]["holiday"].values, answer)
-
-
-<<<<<<< HEAD
-@pytest.mark.parametrize(
-    "index",
-    (
-        (pd.date_range(start="2020-11-25 22:30", end="2020-12-11", freq="1D 15MIN")),
-        (pd.date_range(start="2019-11-25", end="2021-02-25", freq="M")),
-    ),
-)
-def test_holidays_fail_big_frequency(index: pd.DatetimeIndex, two_segments_simple_ts_daily: TSDataset):
-    ts = two_segments_simple_ts_daily
-    ts.df.index = index
-    holidays_finder = HolidayTransform(out_column="holiday")
-    with pytest.raises(ValueError, match="Frequency of data should be no more than daily."):
-        _ = holidays_finder.fit_transform(ts)
-
-
-def test_transform_index_fail_int_timestamp(two_segments_simple_ts_daily_int_timestamp):
-    transform = HolidayTransform(out_column="holiday", in_column=None)
-    transform.fit(two_segments_simple_ts_daily_int_timestamp)
-    with pytest.raises(ValueError, match="Transform can't work with integer index, parameter in_column should be set"):
-        _ = transform.transform(two_segments_simple_ts_daily_int_timestamp)
-=======
-@pytest.mark.parametrize("ts_name", ("two_segments_w_mon", "two_segments_simple_ts_day_15min"))
-def test_holidays_failed(ts_name, request):
-    ts = request.getfixturevalue(ts_name)
-    holidays_finder = HolidayTransform(out_column="holiday")
-    with pytest.raises(
-        ValueError, match="For binary and category modes frequency of data should be no more than daily."
-    ):
-        ts = holidays_finder.fit_transform(ts)
-
-
-@pytest.mark.parametrize("ts_name", ("two_segments_simple_ts_daily", "two_segments_simple_ts_min"))
-def test_holidays_days_count_mode_failed(ts_name, request):
-    ts = request.getfixturevalue(ts_name)
-    holidays_finder = HolidayTransform(out_column="holiday", mode="days_count")
-    with pytest.raises(
-        ValueError,
-        match=f"Days_count mode works only with weekly, monthly, quarterly or yearly data. You have freq={ts.freq}",
-    ):
-        ts = holidays_finder.fit_transform(ts)
->>>>>>> b707d37c
-
-
-@pytest.mark.parametrize("mode", ["binary", "category"])
-def test_get_regressors_info_index(mode, two_segments_simple_ts_daily):
-    transform = HolidayTransform(mode=mode, out_column="holiday")
-
-    regressors_info = transform.get_regressors_info()
-
-    expected_regressor_info = ["holiday"]
-    assert sorted(regressors_info) == sorted(expected_regressor_info)
-
-
-@pytest.mark.parametrize("mode", ["binary", "category"])
-def test_get_regressors_info_in_column_fail_not_fitted(mode, two_segments_simple_ts_daily):
-    transform = HolidayTransform(mode=mode, out_column="holiday", in_column="external_timestamp")
-    with pytest.raises(ValueError, match="Fit the transform to get the correct regressors info!"):
-        _ = transform.get_regressors_info()
-
-
-@pytest.mark.parametrize("mode", ["binary", "category"])
-def test_get_regressors_info_in_column_fitted_exog(mode, two_segments_simple_ts_daily):
-    transform = HolidayTransform(mode=mode, out_column="holiday", in_column="external_timestamp")
-
-    transform.fit(two_segments_simple_ts_daily)
-    regressors_info = transform.get_regressors_info()
-
-    expected_regressor_info = []
-    assert sorted(regressors_info) == sorted(expected_regressor_info)
-
-
-@pytest.mark.parametrize("mode", ["binary", "category"])
-def test_get_regressors_info_in_column_fitted_regressor(mode, two_segments_simple_ts_daily_with_regressor):
-    transform = HolidayTransform(mode=mode, out_column="holiday", in_column="external_timestamp")
-
-    transform.fit(two_segments_simple_ts_daily_with_regressor)
-    regressors_info = transform.get_regressors_info()
-
-    expected_regressor_info = ["holiday"]
-    assert sorted(regressors_info) == sorted(expected_regressor_info)
-
-
-@pytest.mark.parametrize("expected_regressors", ([["holiday"]]))
-def test_holidays_out_column_added_to_regressors(example_tsds, expected_regressors):
-    holidays_finder = HolidayTransform(out_column="holiday")
-    example_tsds = holidays_finder.fit_transform(example_tsds)
-    assert sorted(example_tsds.regressors) == sorted(expected_regressors)
-
-
-def test_save_load(example_tsds):
-    transform = HolidayTransform()
-    assert_transformation_equals_loaded_original(transform=transform, ts=example_tsds)
-
-
-def test_params_to_tune():
-    transform = HolidayTransform()
-    assert len(transform.params_to_tune()) == 0
 
 
 @pytest.mark.parametrize(
@@ -430,4 +238,253 @@
 )
 def test_define_period_end(freq, timestamp, expected_result):
     assert (define_period(pd.tseries.frequencies.to_offset(freq), timestamp, freq))[0] == expected_result[0]
-    assert (define_period(pd.tseries.frequencies.to_offset(freq), timestamp, freq))[1] == expected_result[1]+    assert (define_period(pd.tseries.frequencies.to_offset(freq), timestamp, freq))[1] == expected_result[1]
+
+
+def test_holiday_with_regressors(simple_ts_with_regressors: TSDataset):
+    holiday = HolidayTransform(out_column="holiday")
+    new = holiday.fit_transform(simple_ts_with_regressors)
+    len_holiday = len([cols for cols in new.columns if cols[1] == "holiday"])
+    assert len_holiday == len(np.unique(new.columns.get_level_values("segment")))
+
+
+@pytest.mark.parametrize(
+    "in_column, ts_name",
+    [
+        (None, "two_segments_simple_ts_daily"),
+        ("external_timestamp", "two_segments_simple_ts_daily"),
+        ("external_timestamp", "two_segments_simple_ts_daily_int_timestamp"),
+    ],
+)
+@pytest.mark.parametrize(
+    "iso_code,answer",
+    (
+        ("RUS", np.array([1, 1, 1, 1, 1, 1, 1, 1, 0, 0, 0, 0, 0, 0, 0])),
+        ("US", np.array([1, 0, 0, 0, 0, 0, 0, 0, 0, 0, 0, 0, 0, 0, 0])),
+    ),
+)
+def test_holidays_binary_day(in_column: Optional[str], ts_name, iso_code: str, answer: np.array, request):
+    ts = request.getfixturevalue(ts_name)
+    holidays_finder = HolidayTransform(iso_code=iso_code, mode="binary", out_column="holiday", in_column=in_column)
+    ts = holidays_finder.fit_transform(ts)
+    df = ts.to_pandas()
+    for segment in df.columns.get_level_values("segment").unique():
+        assert np.array_equal(df[segment]["holiday"].values, answer)
+        assert df[segment]["holiday"].dtype == "category"
+
+
+@pytest.mark.parametrize(
+    "iso_code,answer",
+    (
+        ("RUS", np.array([1, 1, 0, 0, 0, 0, 0, 0, 0, 0, 0, 0, 0, 0, 0, 0, 0, 0, 0, 0, 0, 0, 0, 0, 0, 0])),
+        ("US", np.array([0, 0, 0, 0, 0, 0, 0, 0, 0, 0, 0, 0, 0, 0, 0, 0, 0, 0, 0, 0, 0, 0, 0, 0, 0, 0])),
+    ),
+)
+def test_holidays_binary_hour(iso_code: str, answer: np.array, two_segments_simple_ts_hour: TSDataset):
+    holidays_finder = HolidayTransform(iso_code=iso_code, mode="binary", out_column="holiday")
+    df = holidays_finder.fit_transform(two_segments_simple_ts_hour).to_pandas()
+    for segment in df.columns.get_level_values("segment").unique():
+        assert np.array_equal(df[segment]["holiday"].values, answer)
+        assert df[segment]["holiday"].dtype == "category"
+
+
+@pytest.mark.parametrize(
+    "iso_code,answer",
+    (
+        ("RUS", np.array([0, 0, 0, 0, 0, 0, 0, 0, 0, 0, 0, 0, 0, 0, 0, 0])),
+        ("US", np.array([0, 0, 0, 0, 0, 0, 1, 1, 1, 1, 1, 1, 1, 1, 1, 1])),
+    ),
+)
+def test_holidays_binary_minute(iso_code: str, answer: np.array, two_segments_simple_ts_minute):
+    holidays_finder = HolidayTransform(iso_code=iso_code, mode="binary", out_column="holiday")
+    df = holidays_finder.fit_transform(two_segments_simple_ts_minute).to_pandas()
+    for segment in df.columns.get_level_values("segment").unique():
+        assert np.array_equal(df[segment]["holiday"].values, answer)
+        assert df[segment]["holiday"].dtype == "category"
+
+
+def test_holidays_binary_day_with_nans(two_segments_simple_ts_daily_with_nans):
+    ts = two_segments_simple_ts_daily_with_nans
+    holidays_finder = HolidayTransform(
+        iso_code="RUS", mode="binary", out_column="holiday", in_column="external_timestamp"
+    )
+    ts = holidays_finder.fit_transform(ts)
+    df = ts.to_pandas()
+    for segment in df.columns.get_level_values("segment").unique():
+        assert df[segment]["holiday"].isna().sum() == 3
+        assert df[segment]["holiday"].dtype == "category"
+
+
+@pytest.mark.parametrize(
+    "in_column, ts_name",
+    [
+        (None, "two_segments_simple_ts_daily"),
+        ("external_timestamp", "two_segments_simple_ts_daily"),
+        ("external_timestamp", "two_segments_simple_ts_daily_int_timestamp"),
+    ],
+)
+@pytest.mark.parametrize(
+    "iso_code, answer_name",
+    [
+        ("UK", "uk_holiday_names_daily"),
+        ("US", "us_holiday_names_daily"),
+    ],
+)
+def test_holidays_category_day(in_column, ts_name, iso_code, answer_name, request):
+    ts = request.getfixturevalue(ts_name)
+    answer = request.getfixturevalue(answer_name)
+    holidays_finder = HolidayTransform(iso_code=iso_code, mode="category", out_column="holiday", in_column=in_column)
+    df = holidays_finder.fit_transform(ts).to_pandas()
+    for segment in df.columns.get_level_values("segment").unique():
+        assert np.array_equal(df[segment]["holiday"].values, answer)
+        assert df[segment]["holiday"].dtype == "category"
+
+
+def test_holidays_category_day_with_nans(two_segments_simple_ts_daily_with_nans):
+    ts = two_segments_simple_ts_daily_with_nans
+    holidays_finder = HolidayTransform(
+        iso_code="RUS", mode="category", out_column="holiday", in_column="external_timestamp"
+    )
+    ts = holidays_finder.fit_transform(ts)
+    df = ts.to_pandas()
+    for segment in df.columns.get_level_values("segment").unique():
+        assert df[segment]["holiday"].isna().sum() == 3
+        assert df[segment]["holiday"].dtype == "category"
+
+
+# TODO: fix after discussing conceptual problems
+@pytest.mark.xfail()
+@pytest.mark.parametrize(
+    "in_column, ts_name",
+    [
+        (None, "two_segments_w_mon"),
+        ("external_timestamp", "two_segments_w_mon"),
+        ("external_timestamp", "two_segments_w_mon_int_timestamp"),
+    ],
+)
+@pytest.mark.parametrize(
+    "iso_code,answer",
+    (
+        ("RUS", np.array([0, 0, 0, 0, 0, 1 / 7, 0, 1 / 7, 0, 0, 0, 0, 0, 0, 0, 1 / 7, 1 / 7, 0])),
+        ("US", np.array([0, 1 / 7, 0, 0, 0, 1 / 7] + 12 * [0])),
+    ),
+)
+def test_holidays_days_count_w_mon(in_column, ts_name, iso_code, answer, request):
+    ts = request.getfixturevalue(ts_name)
+    holidays_finder = HolidayTransform(iso_code=iso_code, mode="days_count", out_column="holiday", in_column=in_column)
+    ts = holidays_finder.fit_transform(ts)
+    df = ts.to_pandas()
+    for segment in df.columns.get_level_values("segment").unique():
+        assert np.array_equal(df[segment]["holiday"].values, answer)
+
+
+def test_holidays_days_count_w_mon_with_nans(two_segments_w_mon_with_nans):
+    ts = two_segments_w_mon_with_nans
+    holidays_finder = HolidayTransform(
+        iso_code="RUS", mode="days_count", out_column="holiday", in_column="external_timestamp"
+    )
+    ts = holidays_finder.fit_transform(ts)
+    df = ts.to_pandas()
+    for segment in df.columns.get_level_values("segment").unique():
+        assert df[segment]["holiday"].isna().sum() == 3
+
+
+@pytest.mark.parametrize("ts_name", ("two_segments_w_mon", "two_segments_simple_ts_day_15min"))
+@pytest.mark.parametrize("mode", ("binary", "category"))
+def test_holidays_binary_category_failed_wrong_freq(ts_name, mode, request):
+    ts = request.getfixturevalue(ts_name)
+    holidays_finder = HolidayTransform(out_column="holiday", mode=mode)
+    with pytest.raises(
+        ValueError, match="For binary and category modes frequency of data should be no more than daily."
+    ):
+        _ = holidays_finder.fit_transform(ts)
+
+
+@pytest.mark.parametrize("ts_name", ("two_segments_simple_ts_daily", "two_segments_simple_ts_minute"))
+def test_holidays_days_count_mode_failed(ts_name, request):
+    ts = request.getfixturevalue(ts_name)
+    holidays_finder = HolidayTransform(out_column="holiday", mode="days_count")
+    with pytest.raises(
+        ValueError,
+        match=f"Days_count mode works only with weekly, monthly, quarterly or yearly data. You have freq={ts.freq}",
+    ):
+        _ = holidays_finder.fit_transform(ts)
+
+
+def test_transform_index_fail_int_timestamp(two_segments_simple_ts_daily_int_timestamp):
+    transform = HolidayTransform(out_column="holiday", in_column=None)
+    transform.fit(two_segments_simple_ts_daily_int_timestamp)
+    with pytest.raises(ValueError, match="Transform can't work with integer index, parameter in_column should be set"):
+        _ = transform.transform(two_segments_simple_ts_daily_int_timestamp)
+
+
+@pytest.mark.parametrize("mode", ["binary", "category", "days_count"])
+def test_get_regressors_info_index(mode):
+    transform = HolidayTransform(mode=mode, out_column="holiday")
+
+    regressors_info = transform.get_regressors_info()
+
+    expected_regressor_info = ["holiday"]
+    assert sorted(regressors_info) == sorted(expected_regressor_info)
+
+
+@pytest.mark.parametrize("mode", ["binary", "category", "days_count"])
+def test_get_regressors_info_in_column_fail_not_fitted(mode):
+    transform = HolidayTransform(mode=mode, out_column="holiday", in_column="external_timestamp")
+    with pytest.raises(ValueError, match="Fit the transform to get the correct regressors info!"):
+        _ = transform.get_regressors_info()
+
+
+@pytest.mark.parametrize(
+    "ts_name, mode",
+    [
+        ("two_segments_simple_ts_daily", "binary"),
+        ("two_segments_simple_ts_daily", "category"),
+        ("two_segments_w_mon", "days_count"),
+    ],
+)
+def test_get_regressors_info_in_column_fitted_exog(ts_name, mode, request):
+    ts = request.getfixturevalue(ts_name)
+    transform = HolidayTransform(mode=mode, out_column="holiday", in_column="external_timestamp")
+
+    transform.fit(ts)
+    regressors_info = transform.get_regressors_info()
+
+    expected_regressor_info = []
+    assert sorted(regressors_info) == sorted(expected_regressor_info)
+
+
+@pytest.mark.parametrize(
+    "ts_name, mode",
+    [
+        ("two_segments_simple_ts_daily_with_regressor", "binary"),
+        ("two_segments_simple_ts_daily_with_regressor", "category"),
+        ("two_segments_w_mon_with_regressor", "days_count"),
+    ],
+)
+def test_get_regressors_info_in_column_fitted_regressor(ts_name, mode, request):
+    ts = request.getfixturevalue(ts_name)
+    transform = HolidayTransform(mode=mode, out_column="holiday", in_column="external_timestamp")
+
+    transform.fit(ts)
+    regressors_info = transform.get_regressors_info()
+
+    expected_regressor_info = ["holiday"]
+    assert sorted(regressors_info) == sorted(expected_regressor_info)
+
+
+@pytest.mark.parametrize("expected_regressors", ([["holiday"]]))
+def test_holidays_out_column_added_to_regressors(example_tsds, expected_regressors):
+    holidays_finder = HolidayTransform(out_column="holiday")
+    example_tsds = holidays_finder.fit_transform(example_tsds)
+    assert sorted(example_tsds.regressors) == sorted(expected_regressors)
+
+
+def test_save_load(example_tsds):
+    transform = HolidayTransform()
+    assert_transformation_equals_loaded_original(transform=transform, ts=example_tsds)
+
+
+def test_params_to_tune():
+    transform = HolidayTransform()
+    assert len(transform.params_to_tune()) == 0
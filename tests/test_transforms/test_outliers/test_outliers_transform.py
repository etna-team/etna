--- conflicted
+++ resolved
@@ -33,23 +33,6 @@
 from tests.utils import select_segments_subset
 
 
-<<<<<<< HEAD
-def insert_column(ts, info_col, timestamp, segment):
-    return ts.add_features_from_pandas(
-        TSDataset.to_dataset(
-            pd.DataFrame(
-                {
-                    "is_holiday": info_col,
-                    "timestamp": timestamp,
-                    "segment": segment,
-                }
-            )
-        )
-    )
-
-
-=======
->>>>>>> 307f6356
 def made_specific_ds(ts, add_error=True):
     timestamp = pd.date_range("2021-01-01", end="2021-02-20", freq="D")
     info_col1 = [1 if np.sin(i) > 0.5 else 0 for i in range(len(timestamp))]

from copy import deepcopy

import pandas as pd
import pytest
from pandas.testing import assert_frame_equal
from ruptures import Binseg
from sklearn.tree import DecisionTreeRegressor

from etna.analysis import StatisticsRelevanceTable
from etna.models import ProphetModel
from etna.transforms import AddConstTransform
from etna.transforms import BinaryOperationTransform
from etna.transforms import BoxCoxTransform
from etna.transforms import ChangePointsLevelTransform
from etna.transforms import ChangePointsSegmentationTransform
from etna.transforms import ChangePointsTrendTransform
from etna.transforms import DateFlagsTransform
from etna.transforms import DensityOutliersTransform
from etna.transforms import DeseasonalityTransform
from etna.transforms import DifferencingTransform
from etna.transforms import EmbeddingSegmentTransform
from etna.transforms import EmbeddingWindowTransform
from etna.transforms import EventTransform
from etna.transforms import ExogShiftTransform
from etna.transforms import FilterFeaturesTransform
from etna.transforms import FourierTransform
from etna.transforms import GaleShapleyFeatureSelectionTransform
from etna.transforms import HolidayTransform
from etna.transforms import LabelEncoderTransform
from etna.transforms import LagTransform
from etna.transforms import LambdaTransform
from etna.transforms import LimitTransform
from etna.transforms import LinearTrendTransform
from etna.transforms import LogTransform
from etna.transforms import MADTransform
from etna.transforms import MaxAbsScalerTransform
from etna.transforms import MaxTransform
from etna.transforms import MeanSegmentEncoderTransform
from etna.transforms import MeanTransform
from etna.transforms import MedianOutliersTransform
from etna.transforms import MedianTransform
from etna.transforms import MinMaxDifferenceTransform
from etna.transforms import MinMaxScalerTransform
from etna.transforms import MinTransform
from etna.transforms import MRMRFeatureSelectionTransform
from etna.transforms import OneHotEncoderTransform
from etna.transforms import PredictionIntervalOutliersTransform
from etna.transforms import QuantileTransform
from etna.transforms import ResampleWithDistributionTransform
from etna.transforms import RobustScalerTransform
from etna.transforms import SegmentEncoderTransform
from etna.transforms import SpecialDaysTransform
from etna.transforms import StandardScalerTransform
from etna.transforms import StdTransform
from etna.transforms import STLTransform
from etna.transforms import SumTransform
from etna.transforms import TheilSenTrendTransform
from etna.transforms import TimeFlagsTransform
from etna.transforms import TimeSeriesImputerTransform
from etna.transforms import TreeFeatureSelectionTransform
from etna.transforms import TrendTransform
from etna.transforms import YeoJohnsonTransform
from etna.transforms.decomposition import RupturesChangePointsModel
<<<<<<< HEAD
from etna.transforms.embeddings.models import TS2VecEmbeddingModel
from etna.transforms.embeddings.models import TSTCCEmbeddingModel
from tests.test_transforms.test_inference.common import find_columns_diff
=======
from tests.test_transforms.utils import assert_column_changes
from tests.utils import convert_ts_to_int_timestamp
>>>>>>> 0b2112fe
from tests.utils import select_segments_subset


class TestTransformTrain:
    """Test transform on train dataset.

    Expected that transformation creates columns, removes columns and changes values.
    """

    def _test_transform_train(self, ts, transform, expected_changes):
        # prepare data
        train_ts = deepcopy(ts)
        test_ts = deepcopy(ts)

        # fit
        transform.fit(train_ts)

        # transform
        transformed_test_ts = transform.transform(deepcopy(test_ts))

        # check
        assert_column_changes(ts_1=test_ts, ts_2=transformed_test_ts, expected_changes=expected_changes)

    @pytest.mark.parametrize(
        "transform, dataset_name, expected_changes",
        [
            # decomposition
            (
                ChangePointsSegmentationTransform(
                    in_column="target",
                    change_points_model=RupturesChangePointsModel(change_points_model=Binseg(), n_bkps=5),
                    out_column="res",
                ),
                "regular_ts",
                {"create": {"res"}},
            ),
            (
                ChangePointsTrendTransform(in_column="target"),
                "regular_ts",
                {"change": {"target"}},
            ),
            (
                ChangePointsLevelTransform(in_column="target"),
                "regular_ts",
                {"change": {"target"}},
            ),
            (LinearTrendTransform(in_column="target"), "regular_ts", {"change": {"target"}}),
            (TheilSenTrendTransform(in_column="target"), "regular_ts", {"change": {"target"}}),
            (STLTransform(in_column="target", period=7), "regular_ts", {"change": {"target"}}),
            (DeseasonalityTransform(in_column="target", period=7), "regular_ts", {"change": {"target"}}),
            (
                TrendTransform(
                    in_column="target",
                    change_points_model=RupturesChangePointsModel(change_points_model=Binseg(), n_bkps=5),
                    out_column="res",
                ),
                "regular_ts",
                {"create": {"res"}},
            ),
            # encoders
            (LabelEncoderTransform(in_column="weekday", out_column="res"), "ts_with_exog", {"create": {"res"}}),
            (
                OneHotEncoderTransform(in_column="weekday", out_column="res"),
                "ts_with_exog",
                {"create": {"res_0", "res_1", "res_2", "res_3", "res_4", "res_5", "res_6"}},
            ),
            (MeanSegmentEncoderTransform(), "regular_ts", {"create": {"segment_mean"}}),
            (SegmentEncoderTransform(), "regular_ts", {"create": {"segment_code"}}),
            # feature_selection
            (FilterFeaturesTransform(exclude=["year"]), "ts_with_exog", {"remove": {"year"}}),
            (
                GaleShapleyFeatureSelectionTransform(relevance_table=StatisticsRelevanceTable(), top_k=2),
                "ts_with_exog",
                {"remove": {"month", "year", "weekday"}},
            ),
            (
                MRMRFeatureSelectionTransform(
                    relevance_table=StatisticsRelevanceTable(), top_k=2, fast_redundancy=True
                ),
                "ts_with_exog",
                {"remove": {"weekday", "monthday", "positive"}},
            ),
            (
                MRMRFeatureSelectionTransform(
                    relevance_table=StatisticsRelevanceTable(), top_k=2, fast_redundancy=False
                ),
                "ts_with_exog",
                {"remove": {"weekday", "monthday", "positive"}},
            ),
            (
                TreeFeatureSelectionTransform(model=DecisionTreeRegressor(random_state=42), top_k=2),
                "ts_with_exog",
                {"remove": {"month", "monthday", "year"}},
            ),
            # math
            (
                AddConstTransform(in_column="target", value=1, inplace=False, out_column="res"),
                "regular_ts",
                {"create": {"res"}},
            ),
            (AddConstTransform(in_column="target", value=1, inplace=True), "regular_ts", {"change": {"target"}}),
            (
                BinaryOperationTransform(
                    left_column="positive", right_column="target", operator="+", out_column="target"
                ),
                "ts_with_exog",
                {"change": {"target"}},
            ),
            (
                BinaryOperationTransform(
                    left_column="positive", right_column="target", operator="+", out_column="new_col"
                ),
                "ts_with_exog",
                {"create": {"new_col"}},
            ),
            (
                LagTransform(in_column="target", lags=[1, 2, 3], out_column="res"),
                "regular_ts",
                {"create": {"res_1", "res_2", "res_3"}},
            ),
            (
                ExogShiftTransform(lag="auto", horizon=7),
                "ts_with_exog_to_shift",
                {"create": {"feature_1_shift_7", "feature_2_shift_2"}, "remove": {"feature_1", "feature_2"}},
            ),
            (
                LambdaTransform(in_column="target", transform_func=lambda x: x + 1, inplace=False, out_column="res"),
                "regular_ts",
                {"create": {"res"}},
            ),
            (
                LambdaTransform(
                    in_column="target",
                    transform_func=lambda x: x + 1,
                    inverse_transform_func=lambda x: x - 1,
                    inplace=True,
                ),
                "regular_ts",
                {"change": {"target"}},
            ),
            (LimitTransform(in_column="target"), "regular_ts", {}),
            (LimitTransform(in_column="target", lower_bound=-50, upper_bound=50), "regular_ts", {"change": {"target"}}),
            (LogTransform(in_column="target", inplace=False, out_column="res"), "positive_ts", {"create": {"res"}}),
            (LogTransform(in_column="target", inplace=True), "positive_ts", {"change": {"target"}}),
            (
                DifferencingTransform(in_column="target", inplace=False, out_column="res"),
                "regular_ts",
                {"create": {"res"}},
            ),
            (DifferencingTransform(in_column="target", inplace=True), "regular_ts", {"change": {"target"}}),
            (MADTransform(in_column="target", window=14, out_column="res"), "regular_ts", {"create": {"res"}}),
            (MaxTransform(in_column="target", window=14, out_column="res"), "regular_ts", {"create": {"res"}}),
            (MeanTransform(in_column="target", window=14, out_column="res"), "regular_ts", {"create": {"res"}}),
            (MedianTransform(in_column="target", window=14, out_column="res"), "regular_ts", {"create": {"res"}}),
            (
                MinMaxDifferenceTransform(in_column="target", window=14, out_column="res"),
                "regular_ts",
                {"create": {"res"}},
            ),
            (MinTransform(in_column="target", window=14, out_column="res"), "regular_ts", {"create": {"res"}}),
            (
                QuantileTransform(in_column="target", quantile=0.9, window=14, out_column="res"),
                "regular_ts",
                {"create": {"res"}},
            ),
            (StdTransform(in_column="target", window=14, out_column="res"), "regular_ts", {"create": {"res"}}),
            (SumTransform(in_column="target", window=14, out_column="res"), "regular_ts", {"create": {"res"}}),
            (
                BoxCoxTransform(in_column="target", mode="per-segment", inplace=False, out_column="res"),
                "positive_ts",
                {"create": {"res_target"}},
            ),
            (
                BoxCoxTransform(in_column="target", mode="per-segment", inplace=True),
                "positive_ts",
                {"change": {"target"}},
            ),
            (
                BoxCoxTransform(in_column="target", mode="macro", inplace=False, out_column="res"),
                "positive_ts",
                {"create": {"res_target"}},
            ),
            (BoxCoxTransform(in_column="target", mode="macro", inplace=True), "positive_ts", {"change": {"target"}}),
            (
                MaxAbsScalerTransform(in_column="target", mode="per-segment", inplace=False, out_column="res"),
                "regular_ts",
                {"create": {"res_target"}},
            ),
            (
                MaxAbsScalerTransform(in_column="target", mode="per-segment", inplace=True),
                "regular_ts",
                {"change": {"target"}},
            ),
            (
                MaxAbsScalerTransform(in_column="target", mode="macro", inplace=False, out_column="res"),
                "regular_ts",
                {"create": {"res_target"}},
            ),
            (
                MaxAbsScalerTransform(in_column="target", mode="macro", inplace=True),
                "regular_ts",
                {"change": {"target"}},
            ),
            (
                MinMaxScalerTransform(in_column="target", mode="per-segment", inplace=False, out_column="res"),
                "regular_ts",
                {"create": {"res_target"}},
            ),
            (
                MinMaxScalerTransform(in_column="target", mode="per-segment", inplace=True),
                "regular_ts",
                {"change": {"target"}},
            ),
            (
                MinMaxScalerTransform(in_column="target", mode="macro", inplace=False, out_column="res"),
                "regular_ts",
                {"create": {"res_target"}},
            ),
            (
                MinMaxScalerTransform(in_column="target", mode="macro", inplace=True),
                "regular_ts",
                {"change": {"target"}},
            ),
            (
                RobustScalerTransform(in_column="target", mode="per-segment", inplace=False, out_column="res"),
                "regular_ts",
                {"create": {"res_target"}},
            ),
            (
                RobustScalerTransform(in_column="target", mode="per-segment", inplace=True),
                "regular_ts",
                {"change": {"target"}},
            ),
            (
                RobustScalerTransform(in_column="target", mode="macro", inplace=False, out_column="res"),
                "regular_ts",
                {"create": {"res_target"}},
            ),
            (
                RobustScalerTransform(in_column="target", mode="macro", inplace=True),
                "regular_ts",
                {"change": {"target"}},
            ),
            (
                StandardScalerTransform(in_column="target", mode="per-segment", inplace=False, out_column="res"),
                "regular_ts",
                {"create": {"res_target"}},
            ),
            (
                StandardScalerTransform(in_column="target", mode="per-segment", inplace=True),
                "regular_ts",
                {"change": {"target"}},
            ),
            (
                StandardScalerTransform(in_column="target", mode="macro", inplace=False, out_column="res"),
                "regular_ts",
                {"create": {"res_target"}},
            ),
            (
                StandardScalerTransform(in_column="target", mode="macro", inplace=True),
                "regular_ts",
                {"change": {"target"}},
            ),
            (
                YeoJohnsonTransform(in_column="target", mode="per-segment", inplace=False, out_column="res"),
                "regular_ts",
                {"create": {"res_target"}},
            ),
            (
                YeoJohnsonTransform(in_column="target", mode="per-segment", inplace=True),
                "regular_ts",
                {"change": {"target"}},
            ),
            (
                YeoJohnsonTransform(in_column="target", mode="macro", inplace=False, out_column="res"),
                "regular_ts",
                {"create": {"res_target"}},
            ),
            (YeoJohnsonTransform(in_column="target", mode="macro", inplace=True), "regular_ts", {"change": {"target"}}),
            # missing_values
            (
                ResampleWithDistributionTransform(
                    in_column="regressor_exog", distribution_column="target", inplace=False, out_column="res"
                ),
                "ts_to_resample",
                {"create": {"res"}},
            ),
            (
                ResampleWithDistributionTransform(
                    in_column="regressor_exog", distribution_column="target", inplace=True
                ),
                "ts_to_resample",
                {"change": {"regressor_exog"}},
            ),
            (TimeSeriesImputerTransform(in_column="target", strategy="constant"), "ts_to_fill", {"change": {"target"}}),
            (
                TimeSeriesImputerTransform(in_column="target", strategy="forward_fill"),
                "ts_to_fill",
                {"change": {"target"}},
            ),
            (TimeSeriesImputerTransform(in_column="target", strategy="mean"), "ts_to_fill", {"change": {"target"}}),
            (TimeSeriesImputerTransform(in_column="target", strategy="seasonal"), "ts_to_fill", {"change": {"target"}}),
            (
                TimeSeriesImputerTransform(in_column="target", strategy="running_mean"),
                "ts_to_fill",
                {"change": {"target"}},
            ),
            (
                TimeSeriesImputerTransform(in_column="target", strategy="seasonal_nonautoreg"),
                "ts_to_fill",
                {"change": {"target"}},
            ),
            # outliers
            (DensityOutliersTransform(in_column="target"), "ts_with_outliers", {"change": {"target"}}),
            (MedianOutliersTransform(in_column="target"), "ts_with_outliers", {"change": {"target"}}),
            (
                PredictionIntervalOutliersTransform(in_column="target", model=ProphetModel),
                "ts_with_outliers",
                {"change": {"target"}},
            ),
            # timestamp
            (
                DateFlagsTransform(out_column="res"),
                "regular_ts",
                {"create": {"res_day_number_in_week", "res_day_number_in_month", "res_is_weekend"}},
            ),
            (
                DateFlagsTransform(out_column="res", in_column="external_timestamp"),
                "ts_with_external_timestamp",
                {"create": {"res_day_number_in_week", "res_day_number_in_month", "res_is_weekend"}},
            ),
            (
                FourierTransform(period=7, order=2, out_column="res"),
                "regular_ts",
                {"create": {"res_1", "res_2", "res_3", "res_4"}},
            ),
            (
                FourierTransform(period=7, order=2, out_column="res", in_column="external_timestamp"),
                "ts_with_external_timestamp",
                {"create": {"res_1", "res_2", "res_3", "res_4"}},
            ),
            (
                FourierTransform(period=7, order=2, out_column="res", in_column="external_timestamp"),
                "ts_with_external_int_timestamp",
                {"create": {"res_1", "res_2", "res_3", "res_4"}},
            ),
            (HolidayTransform(out_column="res", mode="binary"), "regular_ts", {"create": {"res"}}),
            (
                HolidayTransform(out_column="res", mode="binary", in_column="external_timestamp"),
                "ts_with_external_timestamp",
                {"create": {"res"}},
            ),
            (HolidayTransform(out_column="res", mode="category"), "regular_ts", {"create": {"res"}}),
            (
                HolidayTransform(out_column="res", mode="category", in_column="external_timestamp"),
                "ts_with_external_timestamp",
                {"create": {"res"}},
            ),
            (HolidayTransform(out_column="res", mode="days_count"), "regular_ts_one_month", {"create": {"res"}}),
            (
                HolidayTransform(out_column="res", mode="days_count", in_column="external_timestamp"),
                "ts_with_external_timestamp_one_month",
                {"create": {"res"}},
            ),
            (SpecialDaysTransform(), "regular_ts", {"create": {"anomaly_weekdays", "anomaly_monthdays"}}),
            (
                SpecialDaysTransform(in_column="external_timestamp"),
                "ts_with_external_timestamp",
                {"create": {"anomaly_weekdays", "anomaly_monthdays"}},
            ),
            (
                TimeFlagsTransform(out_column="res"),
                "regular_ts",
                {"create": {"res_minute_in_hour_number", "res_hour_number"}},
            ),
            (
                TimeFlagsTransform(out_column="res", in_column="external_timestamp"),
                "ts_with_external_timestamp",
                {"create": {"res_minute_in_hour_number", "res_hour_number"}},
            ),
            (
                EventTransform(in_column="holiday", out_column="holiday", n_pre=1, n_post=1),
                "ts_with_binary_exog",
                {"create": {"holiday_pre", "holiday_post"}},
            ),
            (
                EventTransform(in_column="holiday", out_column="holiday", n_pre=1, n_post=1, mode="distance"),
                "ts_with_binary_exog",
                {"create": {"holiday_pre", "holiday_post"}},
            ),
        ],
    )
    def test_transform_train_datetime_timestamp(self, transform, dataset_name, expected_changes, request):
        ts = request.getfixturevalue(dataset_name)
        self._test_transform_train(ts, transform, expected_changes=expected_changes)

    @pytest.mark.parametrize(
        "transform, dataset_name, expected_changes",
        [
            # decomposition
            (
                ChangePointsSegmentationTransform(
                    in_column="target",
                    change_points_model=RupturesChangePointsModel(change_points_model=Binseg(), n_bkps=5),
                    out_column="res",
                ),
                "regular_ts",
                {"create": {"res"}},
            ),
            (
                ChangePointsTrendTransform(in_column="target"),
                "regular_ts",
                {"change": {"target"}},
            ),
            (
                ChangePointsLevelTransform(in_column="target"),
                "regular_ts",
                {"change": {"target"}},
            ),
            (LinearTrendTransform(in_column="target"), "regular_ts", {"change": {"target"}}),
            (TheilSenTrendTransform(in_column="target"), "regular_ts", {"change": {"target"}}),
            (STLTransform(in_column="target", period=7), "regular_ts", {"change": {"target"}}),
            (DeseasonalityTransform(in_column="target", period=7), "regular_ts", {"change": {"target"}}),
            (
                TrendTransform(
                    in_column="target",
                    change_points_model=RupturesChangePointsModel(change_points_model=Binseg(), n_bkps=5),
                    out_column="res",
                ),
                "regular_ts",
                {"create": {"res"}},
            ),
            # encoders
            (LabelEncoderTransform(in_column="weekday", out_column="res"), "ts_with_exog", {"create": {"res"}}),
            (
                OneHotEncoderTransform(in_column="weekday", out_column="res"),
                "ts_with_exog",
                {"create": {"res_0", "res_1", "res_2", "res_3", "res_4", "res_5", "res_6"}},
            ),
            (MeanSegmentEncoderTransform(), "regular_ts", {"create": {"segment_mean"}}),
            (SegmentEncoderTransform(), "regular_ts", {"create": {"segment_code"}}),
            # feature_selection
            (FilterFeaturesTransform(exclude=["year"]), "ts_with_exog", {"remove": {"year"}}),
            (
                GaleShapleyFeatureSelectionTransform(relevance_table=StatisticsRelevanceTable(), top_k=2),
                "ts_with_exog",
                {"remove": {"month", "year", "weekday"}},
            ),
            (
                MRMRFeatureSelectionTransform(
                    relevance_table=StatisticsRelevanceTable(), top_k=2, fast_redundancy=True
                ),
                "ts_with_exog",
                {"remove": {"weekday", "monthday", "positive"}},
            ),
            (
                MRMRFeatureSelectionTransform(
                    relevance_table=StatisticsRelevanceTable(), top_k=2, fast_redundancy=False
                ),
                "ts_with_exog",
                {"remove": {"weekday", "monthday", "positive"}},
            ),
            (
                TreeFeatureSelectionTransform(model=DecisionTreeRegressor(random_state=42), top_k=2),
                "ts_with_exog",
                {"remove": {"month", "monthday", "year"}},
            ),
            # math
            (
                AddConstTransform(in_column="target", value=1, inplace=False, out_column="res"),
                "regular_ts",
                {"create": {"res"}},
            ),
            (
                AddConstTransform(in_column="target", value=1, inplace=True),
                "regular_ts",
                {"change": {"target"}},
            ),
            (
                BinaryOperationTransform(
                    left_column="positive", right_column="target", operator="+", out_column="target"
                ),
                "ts_with_exog",
                {"change": {"target"}},
            ),
            (
                BinaryOperationTransform(
                    left_column="positive", right_column="target", operator="+", out_column="new_col"
                ),
                "ts_with_exog",
                {"create": {"new_col"}},
            ),
            (
                LagTransform(in_column="target", lags=[1, 2, 3], out_column="res"),
                "regular_ts",
                {"create": {"res_1", "res_2", "res_3"}},
            ),
            (
                ExogShiftTransform(lag="auto", horizon=7),
                "ts_with_exog_to_shift",
                {"create": {"feature_1_shift_7", "feature_2_shift_2"}, "remove": {"feature_1", "feature_2"}},
            ),
            (
                LambdaTransform(in_column="target", transform_func=lambda x: x + 1, inplace=False, out_column="res"),
                "regular_ts",
                {"create": {"res"}},
            ),
            (
                LambdaTransform(
                    in_column="target",
                    transform_func=lambda x: x + 1,
                    inverse_transform_func=lambda x: x - 1,
                    inplace=True,
                ),
                "regular_ts",
                {"change": {"target"}},
            ),
            (LimitTransform(in_column="target"), "regular_ts", {}),
            (
                LimitTransform(in_column="target", lower_bound=-50, upper_bound=50),
                "regular_ts",
                {"change": {"target"}},
            ),
            (LogTransform(in_column="target", inplace=False, out_column="res"), "positive_ts", {"create": {"res"}}),
            (LogTransform(in_column="target", inplace=True), "positive_ts", {"change": {"target"}}),
            (
                DifferencingTransform(in_column="target", inplace=False, out_column="res"),
                "regular_ts",
                {"create": {"res"}},
            ),
            (
                DifferencingTransform(in_column="target", inplace=True),
                "regular_ts",
                {"change": {"target"}},
            ),
            (
                MADTransform(in_column="target", window=14, out_column="res"),
                "regular_ts",
                {"create": {"res"}},
            ),
            (
                MaxTransform(in_column="target", window=14, out_column="res"),
                "regular_ts",
                {"create": {"res"}},
            ),
            (
                MeanTransform(in_column="target", window=14, out_column="res"),
                "regular_ts",
                {"create": {"res"}},
            ),
            (
                MedianTransform(in_column="target", window=14, out_column="res"),
                "regular_ts",
                {"create": {"res"}},
            ),
            (
                MinMaxDifferenceTransform(in_column="target", window=14, out_column="res"),
                "regular_ts",
                {"create": {"res"}},
            ),
            (
                MinTransform(in_column="target", window=14, out_column="res"),
                "regular_ts",
                {"create": {"res"}},
            ),
            (
                QuantileTransform(in_column="target", quantile=0.9, window=14, out_column="res"),
                "regular_ts",
                {"create": {"res"}},
            ),
            (
                StdTransform(in_column="target", window=14, out_column="res"),
                "regular_ts",
                {"create": {"res"}},
            ),
            (
                SumTransform(in_column="target", window=14, out_column="res"),
                "regular_ts",
                {"create": {"res"}},
            ),
            (
                BoxCoxTransform(in_column="target", mode="per-segment", inplace=False, out_column="res"),
                "positive_ts",
                {"create": {"res_target"}},
            ),
            (
                BoxCoxTransform(in_column="target", mode="per-segment", inplace=True),
                "positive_ts",
                {"change": {"target"}},
            ),
            (
                BoxCoxTransform(in_column="target", mode="macro", inplace=False, out_column="res"),
                "positive_ts",
                {"create": {"res_target"}},
            ),
            (BoxCoxTransform(in_column="target", mode="macro", inplace=True), "positive_ts", {"change": {"target"}}),
            (
                MaxAbsScalerTransform(in_column="target", mode="per-segment", inplace=False, out_column="res"),
                "regular_ts",
                {"create": {"res_target"}},
            ),
            (
                MaxAbsScalerTransform(in_column="target", mode="per-segment", inplace=True),
                "regular_ts",
                {"change": {"target"}},
            ),
            (
                MaxAbsScalerTransform(in_column="target", mode="macro", inplace=False, out_column="res"),
                "regular_ts",
                {"create": {"res_target"}},
            ),
            (
                MaxAbsScalerTransform(in_column="target", mode="macro", inplace=True),
                "regular_ts",
                {"change": {"target"}},
            ),
            (
                MinMaxScalerTransform(in_column="target", mode="per-segment", inplace=False, out_column="res"),
                "regular_ts",
                {"create": {"res_target"}},
            ),
            (
                MinMaxScalerTransform(in_column="target", mode="per-segment", inplace=True),
                "regular_ts",
                {"change": {"target"}},
            ),
            (
                MinMaxScalerTransform(in_column="target", mode="macro", inplace=False, out_column="res"),
                "regular_ts",
                {"create": {"res_target"}},
            ),
            (
                MinMaxScalerTransform(in_column="target", mode="macro", inplace=True),
                "regular_ts",
                {"change": {"target"}},
            ),
            (
                RobustScalerTransform(in_column="target", mode="per-segment", inplace=False, out_column="res"),
                "regular_ts",
                {"create": {"res_target"}},
            ),
            (
                RobustScalerTransform(in_column="target", mode="per-segment", inplace=True),
                "regular_ts",
                {"change": {"target"}},
            ),
            (
                RobustScalerTransform(in_column="target", mode="macro", inplace=False, out_column="res"),
                "regular_ts",
                {"create": {"res_target"}},
            ),
            (
                RobustScalerTransform(in_column="target", mode="macro", inplace=True),
                "regular_ts",
                {"change": {"target"}},
            ),
            (
                StandardScalerTransform(in_column="target", mode="per-segment", inplace=False, out_column="res"),
                "regular_ts",
                {"create": {"res_target"}},
            ),
            (
                StandardScalerTransform(in_column="target", mode="per-segment", inplace=True),
                "regular_ts",
                {"change": {"target"}},
            ),
            (
                StandardScalerTransform(in_column="target", mode="macro", inplace=False, out_column="res"),
                "regular_ts",
                {"create": {"res_target"}},
            ),
            (
                StandardScalerTransform(in_column="target", mode="macro", inplace=True),
                "regular_ts",
                {"change": {"target"}},
            ),
            (
                YeoJohnsonTransform(in_column="target", mode="per-segment", inplace=False, out_column="res"),
                "regular_ts",
                {"create": {"res_target"}},
            ),
            (
                YeoJohnsonTransform(in_column="target", mode="per-segment", inplace=True),
                "regular_ts",
                {"change": {"target"}},
            ),
            (
                YeoJohnsonTransform(in_column="target", mode="macro", inplace=False, out_column="res"),
                "regular_ts",
                {"create": {"res_target"}},
            ),
            (
                YeoJohnsonTransform(in_column="target", mode="macro", inplace=True),
                "regular_ts",
                {"change": {"target"}},
            ),
            # missing_values
            (TimeSeriesImputerTransform(in_column="target", strategy="constant"), "ts_to_fill", {"change": {"target"}}),
            (
                TimeSeriesImputerTransform(in_column="target", strategy="forward_fill"),
                "ts_to_fill",
                {"change": {"target"}},
            ),
            (TimeSeriesImputerTransform(in_column="target", strategy="mean"), "ts_to_fill", {"change": {"target"}}),
            (TimeSeriesImputerTransform(in_column="target", strategy="seasonal"), "ts_to_fill", {"change": {"target"}}),
            (
                TimeSeriesImputerTransform(in_column="target", strategy="running_mean"),
                "ts_to_fill",
                {"change": {"target"}},
            ),
            (
                TimeSeriesImputerTransform(in_column="target", strategy="seasonal_nonautoreg"),
                "ts_to_fill",
                {"change": {"target"}},
            ),
            # outliers
            (DensityOutliersTransform(in_column="target"), "ts_with_outliers", {"change": {"target"}}),
            (MedianOutliersTransform(in_column="target"), "ts_with_outliers", {"change": {"target"}}),
            # timestamp
            (
                DateFlagsTransform(out_column="res", in_column="external_timestamp"),
                "ts_with_external_timestamp",
                {"create": {"res_day_number_in_week", "res_day_number_in_month", "res_is_weekend"}},
            ),
            (
                FourierTransform(period=7, order=2, out_column="res"),
                "regular_ts",
                {"create": {"res_1", "res_2", "res_3", "res_4"}},
            ),
            (
                FourierTransform(period=7, order=2, out_column="res", in_column="external_timestamp"),
                "ts_with_external_timestamp",
                {"create": {"res_1", "res_2", "res_3", "res_4"}},
            ),
            (
                FourierTransform(period=7, order=2, out_column="res", in_column="external_timestamp"),
                "ts_with_external_int_timestamp",
                {"create": {"res_1", "res_2", "res_3", "res_4"}},
            ),
            (
                HolidayTransform(out_column="res", mode="binary", in_column="external_timestamp"),
                "ts_with_external_timestamp",
                {"create": {"res"}},
            ),
            (
                HolidayTransform(out_column="res", mode="category", in_column="external_timestamp"),
                "ts_with_external_timestamp",
                {"create": {"res"}},
            ),
            # TODO: fix after discussing conceptual problems
            # (
            #         HolidayTransform(out_column="res", mode="days_count", in_column="external_timestamp"),
            #         "ts_with_external_timestamp_one_month",
            #         {"create": {"res"}},
            # ),
            (
                SpecialDaysTransform(in_column="external_timestamp"),
                "ts_with_external_timestamp",
                {"create": {"anomaly_weekdays", "anomaly_monthdays"}},
            ),
            (
                TimeFlagsTransform(out_column="res", in_column="external_timestamp"),
                "ts_with_external_timestamp",
                {"create": {"res_minute_in_hour_number", "res_hour_number"}},
            ),
            (
                EventTransform(in_column="holiday", out_column="holiday", n_pre=1, n_post=1),
                "ts_with_binary_exog",
                {"create": {"holiday_pre", "holiday_post"}},
            ),
            (
                EventTransform(in_column="holiday", out_column="holiday", n_pre=1, n_post=1, mode="distance"),
                "ts_with_binary_exog",
                {"create": {"holiday_pre", "holiday_post"}},
            ),
        ],
    )
    def test_transform_train_int_timestamp(self, transform, dataset_name, expected_changes, request):
        ts = request.getfixturevalue(dataset_name)
        ts_int_timestamp = convert_ts_to_int_timestamp(ts, shift=10)
        self._test_transform_train(ts_int_timestamp, transform, expected_changes=expected_changes)

    @pytest.mark.parametrize(
        "transform, dataset_name, expected_changes",
        [
            (
                ResampleWithDistributionTransform(
                    in_column="regressor_exog", distribution_column="target", inplace=False, out_column="res"
                ),
                "ts_to_resample_int_timestamp",
                {"create": {"res"}},
            ),
            (
                ResampleWithDistributionTransform(
                    in_column="regressor_exog", distribution_column="target", inplace=True
                ),
                "ts_to_resample_int_timestamp",
                {"change": {"regressor_exog"}},
            ),
        ],
    )
    def test_transform_train_int_timestamp_resample(self, transform, dataset_name, expected_changes, request):
        ts = request.getfixturevalue(dataset_name)
        self._test_transform_train(ts, transform, expected_changes=expected_changes)

    @pytest.mark.parametrize(
        "transform, dataset_name, error_match",
        [
            # outliers
            (
                PredictionIntervalOutliersTransform(in_column="target", model=ProphetModel),
                "ts_with_external_timestamp",
                "Invalid timestamp! Only datetime type is supported",
            ),
            # timestamp
            (DateFlagsTransform(out_column="res"), "regular_ts", "Transform can't work with integer index"),
            (
                HolidayTransform(out_column="res", mode="binary"),
                "regular_ts",
                "Transform can't work with integer index",
            ),
            (
                HolidayTransform(out_column="res", mode="category"),
                "regular_ts",
                "Transform can't work with integer index",
            ),
            (
                HolidayTransform(out_column="res", mode="days_count"),
                "regular_ts_one_month",
                "Transform can't work with integer index",
            ),
            (TimeFlagsTransform(out_column="res"), "regular_ts", "Transform can't work with integer index"),
            (SpecialDaysTransform(), "regular_ts", "Transform can't work with integer index"),
        ],
    )
    def test_transform_train_int_timestamp_not_supported(self, transform, dataset_name, error_match, request):
        ts = request.getfixturevalue(dataset_name)
        ts_int_timestamp = convert_ts_to_int_timestamp(ts, shift=10)
        with pytest.raises(ValueError, match=error_match):
            self._test_transform_train(ts_int_timestamp, transform, expected_changes={})


class TestTransformTrainSubsetSegments:
    """Test transform on train part of subset of segments.

    Expected that transformation on subset of segments match subset of transformation on full dataset.
    """

    def _test_transform_train_subset_segments(self, ts, transform, segments):
        # prepare data
        segments = list(set(segments))
        subset_ts = select_segments_subset(ts=ts, segments=segments)

        # fit
        transform.fit(ts)

        # transform full
        transformed_df = transform.transform(ts).to_pandas()

        # transform subset of segments
        transformed_subset_df = transform.transform(subset_ts).to_pandas()

        # check
        assert_frame_equal(transformed_subset_df, transformed_df.loc[:, pd.IndexSlice[segments, :]], atol=1e-5)

    @pytest.mark.parametrize(
        "transform, dataset_name",
        [
            # decomposition
            (
                ChangePointsSegmentationTransform(
                    in_column="target",
                    change_points_model=RupturesChangePointsModel(change_points_model=Binseg(), n_bkps=5),
                ),
                "regular_ts",
            ),
            (
                ChangePointsTrendTransform(
                    in_column="target",
                ),
                "regular_ts",
            ),
            (ChangePointsLevelTransform(in_column="target"), "regular_ts"),
            (LinearTrendTransform(in_column="target"), "regular_ts"),
            (TheilSenTrendTransform(in_column="target"), "regular_ts"),
            (STLTransform(in_column="target", period=7), "regular_ts"),
            (DeseasonalityTransform(in_column="target", period=7), "regular_ts"),
            (
                TrendTransform(
                    in_column="target",
                    change_points_model=RupturesChangePointsModel(change_points_model=Binseg(), n_bkps=5),
                ),
                "regular_ts",
            ),
            # embeddings
            (
                EmbeddingSegmentTransform(
                    in_columns=["target"],
                    embedding_model=TS2VecEmbeddingModel(input_dims=1, output_dims=2),
                    training_params={"n_epochs": 1},
                ),
                "regular_ts",
            ),
            (
                EmbeddingSegmentTransform(
                    in_columns=["target"],
                    embedding_model=TSTCCEmbeddingModel(input_dims=1, output_dims=2, batch_size=2),
                    training_params={"n_epochs": 1},
                ),
                "regular_ts",
            ),
            (
                EmbeddingWindowTransform(
                    in_columns=["target"],
                    embedding_model=TS2VecEmbeddingModel(input_dims=1, output_dims=2),
                    training_params={"n_epochs": 1},
                ),
                "regular_ts",
            ),
            (
                EmbeddingWindowTransform(
                    in_columns=["target"],
                    embedding_model=TSTCCEmbeddingModel(input_dims=1, output_dims=2, batch_size=2),
                    training_params={"n_epochs": 1},
                ),
                "regular_ts",
            ),
            # encoders
            (LabelEncoderTransform(in_column="weekday"), "ts_with_exog"),
            (OneHotEncoderTransform(in_column="weekday"), "ts_with_exog"),
            (MeanSegmentEncoderTransform(), "regular_ts"),
            (SegmentEncoderTransform(), "regular_ts"),
            # feature_selection
            (FilterFeaturesTransform(exclude=["year"]), "ts_with_exog"),
            (GaleShapleyFeatureSelectionTransform(relevance_table=StatisticsRelevanceTable(), top_k=2), "ts_with_exog"),
            (
                MRMRFeatureSelectionTransform(
                    relevance_table=StatisticsRelevanceTable(), top_k=2, fast_redundancy=True
                ),
                "ts_with_exog",
            ),
            (
                MRMRFeatureSelectionTransform(
                    relevance_table=StatisticsRelevanceTable(), top_k=2, fast_redundancy=False
                ),
                "ts_with_exog",
            ),
            (TreeFeatureSelectionTransform(model=DecisionTreeRegressor(random_state=42), top_k=2), "ts_with_exog"),
            # math
            (AddConstTransform(in_column="target", value=1, inplace=False), "regular_ts"),
            (AddConstTransform(in_column="target", value=1, inplace=True), "regular_ts"),
            (
                BinaryOperationTransform(
                    left_column="positive", right_column="target", operator="+", out_column="target"
                ),
                "ts_with_exog",
            ),
            (
                BinaryOperationTransform(
                    left_column="positive", right_column="target", operator="+", out_column="new_col"
                ),
                "ts_with_exog",
            ),
            (LagTransform(in_column="target", lags=[1, 2, 3]), "regular_ts"),
            (ExogShiftTransform(lag="auto", horizon=7), "ts_with_exog_to_shift"),
            (
                LambdaTransform(in_column="target", transform_func=lambda x: x + 1, inplace=False),
                "regular_ts",
            ),
            (
                LambdaTransform(
                    in_column="target",
                    transform_func=lambda x: x + 1,
                    inverse_transform_func=lambda x: x - 1,
                    inplace=True,
                ),
                "regular_ts",
            ),
            (LimitTransform(in_column="target"), "regular_ts"),
            (LogTransform(in_column="target", inplace=False), "positive_ts"),
            (LogTransform(in_column="target", inplace=True), "positive_ts"),
            (DifferencingTransform(in_column="target", inplace=False), "regular_ts"),
            (DifferencingTransform(in_column="target", inplace=True), "regular_ts"),
            (MADTransform(in_column="target", window=7), "regular_ts"),
            (MaxTransform(in_column="target", window=7), "regular_ts"),
            (MeanTransform(in_column="target", window=7), "regular_ts"),
            (MedianTransform(in_column="target", window=7), "regular_ts"),
            (MinMaxDifferenceTransform(in_column="target", window=7), "regular_ts"),
            (MinTransform(in_column="target", window=7), "regular_ts"),
            (QuantileTransform(in_column="target", quantile=0.9, window=7), "regular_ts"),
            (StdTransform(in_column="target", window=7), "regular_ts"),
            (SumTransform(in_column="target", window=7), "regular_ts"),
            (BoxCoxTransform(in_column="target", mode="per-segment", inplace=False), "positive_ts"),
            (BoxCoxTransform(in_column="target", mode="per-segment", inplace=True), "positive_ts"),
            (BoxCoxTransform(in_column="target", mode="macro", inplace=False), "positive_ts"),
            (BoxCoxTransform(in_column="target", mode="macro", inplace=True), "positive_ts"),
            (MaxAbsScalerTransform(in_column="target", mode="per-segment", inplace=False), "regular_ts"),
            (MaxAbsScalerTransform(in_column="target", mode="per-segment", inplace=True), "regular_ts"),
            (MaxAbsScalerTransform(in_column="target", mode="macro", inplace=False), "regular_ts"),
            (MaxAbsScalerTransform(in_column="target", mode="macro", inplace=True), "regular_ts"),
            (MinMaxScalerTransform(in_column="target", mode="per-segment", inplace=False), "regular_ts"),
            (MinMaxScalerTransform(in_column="target", mode="per-segment", inplace=True), "regular_ts"),
            (MinMaxScalerTransform(in_column="target", mode="macro", inplace=False), "regular_ts"),
            (MinMaxScalerTransform(in_column="target", mode="macro", inplace=True), "regular_ts"),
            (RobustScalerTransform(in_column="target", mode="per-segment", inplace=False), "regular_ts"),
            (RobustScalerTransform(in_column="target", mode="per-segment", inplace=True), "regular_ts"),
            (RobustScalerTransform(in_column="target", mode="macro", inplace=False), "regular_ts"),
            (RobustScalerTransform(in_column="target", mode="macro", inplace=True), "regular_ts"),
            (StandardScalerTransform(in_column="target", mode="per-segment", inplace=False), "regular_ts"),
            (StandardScalerTransform(in_column="target", mode="per-segment", inplace=True), "regular_ts"),
            (StandardScalerTransform(in_column="target", mode="macro", inplace=False), "regular_ts"),
            (StandardScalerTransform(in_column="target", mode="macro", inplace=True), "regular_ts"),
            (YeoJohnsonTransform(in_column="target", mode="per-segment", inplace=False), "regular_ts"),
            (YeoJohnsonTransform(in_column="target", mode="per-segment", inplace=True), "regular_ts"),
            (YeoJohnsonTransform(in_column="target", mode="macro", inplace=False), "regular_ts"),
            (YeoJohnsonTransform(in_column="target", mode="macro", inplace=True), "regular_ts"),
            # missing_values
            (
                ResampleWithDistributionTransform(
                    in_column="regressor_exog",
                    distribution_column="target",
                    inplace=False,
                ),
                "ts_to_resample",
            ),
            (
                ResampleWithDistributionTransform(
                    in_column="regressor_exog", distribution_column="target", inplace=True
                ),
                "ts_to_resample",
            ),
            (TimeSeriesImputerTransform(in_column="target", strategy="constant"), "ts_to_fill"),
            (TimeSeriesImputerTransform(in_column="target", strategy="forward_fill"), "ts_to_fill"),
            (TimeSeriesImputerTransform(in_column="target", strategy="mean"), "ts_to_fill"),
            (TimeSeriesImputerTransform(in_column="target", strategy="seasonal"), "ts_to_fill"),
            (TimeSeriesImputerTransform(in_column="target", strategy="running_mean"), "ts_to_fill"),
            (TimeSeriesImputerTransform(in_column="target", strategy="seasonal_nonautoreg"), "ts_to_fill"),
            # outliers
            (DensityOutliersTransform(in_column="target"), "ts_with_outliers"),
            (MedianOutliersTransform(in_column="target"), "ts_with_outliers"),
            (PredictionIntervalOutliersTransform(in_column="target", model=ProphetModel), "ts_with_outliers"),
            # timestamp
            (DateFlagsTransform(), "regular_ts"),
            (
                DateFlagsTransform(out_column="res", in_column="external_timestamp"),
                "ts_with_external_timestamp",
            ),
            (FourierTransform(period=7, order=2, out_column="res"), "regular_ts"),
            (
                FourierTransform(period=7, order=2, out_column="res", in_column="external_timestamp"),
                "ts_with_external_timestamp",
            ),
            (
                FourierTransform(period=7, order=2, out_column="res", in_column="external_timestamp"),
                "ts_with_external_int_timestamp",
            ),
            (HolidayTransform(mode="binary"), "regular_ts"),
            (
                HolidayTransform(out_column="res", mode="binary", in_column="external_timestamp"),
                "ts_with_external_timestamp",
            ),
            (HolidayTransform(mode="category"), "regular_ts"),
            (
                HolidayTransform(out_column="res", mode="category", in_column="external_timestamp"),
                "ts_with_external_timestamp",
            ),
            (HolidayTransform(mode="days_count"), "regular_ts_one_month"),
            (
                HolidayTransform(out_column="res", mode="days_count", in_column="external_timestamp"),
                "ts_with_external_timestamp_one_month",
            ),
            (SpecialDaysTransform(), "regular_ts"),
            (SpecialDaysTransform(in_column="external_timestamp"), "ts_with_external_timestamp"),
            (TimeFlagsTransform(), "regular_ts"),
            (
                TimeFlagsTransform(out_column="res", in_column="external_timestamp"),
                "ts_with_external_timestamp",
            ),
            (EventTransform(in_column="holiday", out_column="holiday", n_pre=1, n_post=1), "ts_with_binary_exog"),
            (
                EventTransform(in_column="holiday", out_column="holiday", n_pre=1, n_post=1, mode="distance"),
                "ts_with_binary_exog",
            ),
        ],
    )
    def test_transform_train_subset_segments(self, transform, dataset_name, request):
        ts = request.getfixturevalue(dataset_name)
        self._test_transform_train_subset_segments(ts, transform, segments=["segment_2"])


class TestTransformFutureSubsetSegments:
    """Test transform on future part of subset of segments.

    Expected that transformation on subset of segments match subset of transformation on full dataset.
    """

    def _test_transform_future_subset_segments(self, ts, transform, segments, horizon=7):
        # prepare data
        subset_ts = select_segments_subset(ts=ts, segments=segments)

        # fit
        transform.fit(ts)

        # transform full
        transformed_future_ts = ts.make_future(future_steps=horizon, transforms=[transform])

        # transform subset of segments
        transformed_subset_future_ts = subset_ts.make_future(future_steps=horizon, transforms=[transform])

        # check
        transformed_future_df = transformed_future_ts.to_pandas()
        transformed_subset_future_df = transformed_subset_future_ts.to_pandas()
        assert_frame_equal(
            transformed_subset_future_df, transformed_future_df.loc[:, pd.IndexSlice[segments, :]], atol=1e-5
        )

    @pytest.mark.parametrize(
        "transform, dataset_name",
        [
            # decomposition
            (
                ChangePointsSegmentationTransform(
                    in_column="target",
                    change_points_model=RupturesChangePointsModel(change_points_model=Binseg(), n_bkps=5),
                ),
                "regular_ts",
            ),
            (
                ChangePointsTrendTransform(in_column="target"),
                "regular_ts",
            ),
            (
                ChangePointsTrendTransform(in_column="positive"),
                "ts_with_exog",
            ),
            (
                ChangePointsLevelTransform(in_column="target"),
                "regular_ts",
            ),
            (
                ChangePointsLevelTransform(in_column="positive"),
                "ts_with_exog",
            ),
            (LinearTrendTransform(in_column="target"), "regular_ts"),
            (LinearTrendTransform(in_column="positive"), "ts_with_exog"),
            (TheilSenTrendTransform(in_column="target"), "regular_ts"),
            (TheilSenTrendTransform(in_column="positive"), "ts_with_exog"),
            (STLTransform(in_column="target", period=7), "regular_ts"),
            (STLTransform(in_column="positive", period=7), "ts_with_exog"),
            (DeseasonalityTransform(in_column="target", period=7), "regular_ts"),
            (DeseasonalityTransform(in_column="positive", period=7), "ts_with_exog"),
            (
                TrendTransform(
                    in_column="target",
                    change_points_model=RupturesChangePointsModel(change_points_model=Binseg(), n_bkps=5),
                ),
                "regular_ts",
            ),
            # embeddings
            (
                EmbeddingSegmentTransform(
                    in_columns=["target"],
                    embedding_model=TS2VecEmbeddingModel(input_dims=1, output_dims=2),
                    training_params={"n_epochs": 1},
                ),
                "regular_ts",
            ),
            (
                EmbeddingSegmentTransform(
                    in_columns=["target"],
                    embedding_model=TSTCCEmbeddingModel(input_dims=1, output_dims=2, batch_size=2),
                    training_params={"n_epochs": 1},
                ),
                "regular_ts",
            ),
            (
                EmbeddingWindowTransform(
                    in_columns=["target"],
                    embedding_model=TS2VecEmbeddingModel(input_dims=1, output_dims=2),
                    training_params={"n_epochs": 1},
                ),
                "regular_ts",
            ),
            (
                EmbeddingWindowTransform(
                    in_columns=["target"],
                    embedding_model=TSTCCEmbeddingModel(input_dims=1, output_dims=2, batch_size=2),
                    training_params={"n_epochs": 1},
                ),
                "regular_ts",
            ),
            # encoders
            (LabelEncoderTransform(in_column="weekday"), "ts_with_exog"),
            (OneHotEncoderTransform(in_column="weekday"), "ts_with_exog"),
            (MeanSegmentEncoderTransform(), "regular_ts"),
            (SegmentEncoderTransform(), "regular_ts"),
            # feature_selection
            (FilterFeaturesTransform(exclude=["year"]), "ts_with_exog"),
            (GaleShapleyFeatureSelectionTransform(relevance_table=StatisticsRelevanceTable(), top_k=2), "ts_with_exog"),
            (
                MRMRFeatureSelectionTransform(
                    relevance_table=StatisticsRelevanceTable(), top_k=2, fast_redundancy=True
                ),
                "ts_with_exog",
            ),
            (
                MRMRFeatureSelectionTransform(
                    relevance_table=StatisticsRelevanceTable(), top_k=2, fast_redundancy=False
                ),
                "ts_with_exog",
            ),
            (TreeFeatureSelectionTransform(model=DecisionTreeRegressor(random_state=42), top_k=2), "ts_with_exog"),
            # math
            (AddConstTransform(in_column="target", value=1, inplace=False), "regular_ts"),
            (AddConstTransform(in_column="target", value=1, inplace=True), "regular_ts"),
            (AddConstTransform(in_column="positive", value=1, inplace=True), "ts_with_exog"),
            (
                BinaryOperationTransform(
                    left_column="positive", right_column="target", operator="+", out_column="target"
                ),
                "ts_with_exog",
            ),
            (
                BinaryOperationTransform(
                    left_column="positive", right_column="target", operator="+", out_column="new_col"
                ),
                "ts_with_exog",
            ),
            (LagTransform(in_column="target", lags=[1, 2, 3]), "regular_ts"),
            (
                ExogShiftTransform(lag="auto", horizon=7),
                "ts_with_exog_to_shift",
            ),
            (
                LambdaTransform(in_column="target", transform_func=lambda x: x + 1, inplace=False),
                "regular_ts",
            ),
            (
                LambdaTransform(
                    in_column="target",
                    transform_func=lambda x: x + 1,
                    inverse_transform_func=lambda x: x - 1,
                    inplace=True,
                ),
                "regular_ts",
            ),
            (
                LambdaTransform(
                    in_column="positive",
                    transform_func=lambda x: x + 1,
                    inverse_transform_func=lambda x: x - 1,
                    inplace=True,
                ),
                "ts_with_exog",
            ),
            (LimitTransform(in_column="target"), "regular_ts"),
            (LimitTransform(in_column="positive"), "ts_with_exog"),
            (LogTransform(in_column="target", inplace=False), "positive_ts"),
            (LogTransform(in_column="target", inplace=True), "positive_ts"),
            (LogTransform(in_column="positive", inplace=True), "ts_with_exog"),
            (DifferencingTransform(in_column="target", inplace=False), "regular_ts"),
            (DifferencingTransform(in_column="target", inplace=True), "regular_ts"),
            (DifferencingTransform(in_column="positive", inplace=True), "ts_with_exog"),
            (MADTransform(in_column="target", window=14), "regular_ts"),
            (MaxTransform(in_column="target", window=14), "regular_ts"),
            (MeanTransform(in_column="target", window=14), "regular_ts"),
            (MedianTransform(in_column="target", window=14), "regular_ts"),
            (MinMaxDifferenceTransform(in_column="target", window=14), "regular_ts"),
            (MinTransform(in_column="target", window=14), "regular_ts"),
            (QuantileTransform(in_column="target", quantile=0.9, window=14), "regular_ts"),
            (StdTransform(in_column="target", window=14), "regular_ts"),
            (SumTransform(in_column="target", window=14), "regular_ts"),
            (BoxCoxTransform(in_column="target", mode="per-segment", inplace=False), "positive_ts"),
            (BoxCoxTransform(in_column="target", mode="per-segment", inplace=True), "positive_ts"),
            (BoxCoxTransform(in_column="positive", mode="per-segment", inplace=True), "ts_with_exog"),
            (BoxCoxTransform(in_column="target", mode="macro", inplace=False), "positive_ts"),
            (BoxCoxTransform(in_column="target", mode="macro", inplace=True), "positive_ts"),
            (BoxCoxTransform(in_column="positive", mode="macro", inplace=True), "ts_with_exog"),
            (MaxAbsScalerTransform(in_column="target", mode="per-segment", inplace=False), "regular_ts"),
            (MaxAbsScalerTransform(in_column="target", mode="per-segment", inplace=True), "regular_ts"),
            (MaxAbsScalerTransform(in_column="positive", mode="per-segment", inplace=True), "ts_with_exog"),
            (MaxAbsScalerTransform(in_column="target", mode="macro", inplace=False), "regular_ts"),
            (MaxAbsScalerTransform(in_column="target", mode="macro", inplace=True), "regular_ts"),
            (MaxAbsScalerTransform(in_column="positive", mode="macro", inplace=True), "ts_with_exog"),
            (MinMaxScalerTransform(in_column="target", mode="per-segment", inplace=False), "regular_ts"),
            (MinMaxScalerTransform(in_column="target", mode="per-segment", inplace=True), "regular_ts"),
            (MinMaxScalerTransform(in_column="positive", mode="per-segment", inplace=True), "ts_with_exog"),
            (MinMaxScalerTransform(in_column="target", mode="macro", inplace=False), "regular_ts"),
            (MinMaxScalerTransform(in_column="target", mode="macro", inplace=True), "regular_ts"),
            (MinMaxScalerTransform(in_column="positive", mode="macro", inplace=True), "ts_with_exog"),
            (RobustScalerTransform(in_column="target", mode="per-segment", inplace=False), "regular_ts"),
            (RobustScalerTransform(in_column="target", mode="per-segment", inplace=True), "regular_ts"),
            (RobustScalerTransform(in_column="positive", mode="per-segment", inplace=True), "ts_with_exog"),
            (RobustScalerTransform(in_column="target", mode="macro", inplace=False), "regular_ts"),
            (RobustScalerTransform(in_column="target", mode="macro", inplace=True), "regular_ts"),
            (RobustScalerTransform(in_column="positive", mode="macro", inplace=True), "ts_with_exog"),
            (StandardScalerTransform(in_column="target", mode="per-segment", inplace=False), "regular_ts"),
            (StandardScalerTransform(in_column="target", mode="per-segment", inplace=True), "regular_ts"),
            (StandardScalerTransform(in_column="positive", mode="per-segment", inplace=True), "ts_with_exog"),
            (StandardScalerTransform(in_column="target", mode="macro", inplace=False), "regular_ts"),
            (StandardScalerTransform(in_column="target", mode="macro", inplace=True), "regular_ts"),
            (StandardScalerTransform(in_column="positive", mode="macro", inplace=True), "ts_with_exog"),
            (YeoJohnsonTransform(in_column="target", mode="per-segment", inplace=False), "regular_ts"),
            (YeoJohnsonTransform(in_column="target", mode="per-segment", inplace=True), "regular_ts"),
            (YeoJohnsonTransform(in_column="positive", mode="per-segment", inplace=True), "ts_with_exog"),
            (YeoJohnsonTransform(in_column="target", mode="macro", inplace=False), "regular_ts"),
            (YeoJohnsonTransform(in_column="target", mode="macro", inplace=True), "regular_ts"),
            (YeoJohnsonTransform(in_column="positive", mode="macro", inplace=True), "ts_with_exog"),
            # missing_values
            (
                ResampleWithDistributionTransform(
                    in_column="regressor_exog",
                    distribution_column="target",
                    inplace=False,
                ),
                "ts_to_resample",
            ),
            (
                ResampleWithDistributionTransform(
                    in_column="regressor_exog", distribution_column="target", inplace=True
                ),
                "ts_to_resample",
            ),
            (TimeSeriesImputerTransform(in_column="target", strategy="constant"), "ts_to_fill"),
            (TimeSeriesImputerTransform(in_column="target", strategy="forward_fill"), "ts_to_fill"),
            (TimeSeriesImputerTransform(in_column="target", strategy="mean"), "ts_to_fill"),
            (TimeSeriesImputerTransform(in_column="target", strategy="seasonal"), "ts_to_fill"),
            (TimeSeriesImputerTransform(in_column="target", strategy="running_mean"), "ts_to_fill"),
            (TimeSeriesImputerTransform(in_column="target", strategy="seasonal_nonautoreg"), "ts_to_fill"),
            # outliers
            (DensityOutliersTransform(in_column="target"), "ts_with_outliers"),
            (MedianOutliersTransform(in_column="target"), "ts_with_outliers"),
            (PredictionIntervalOutliersTransform(in_column="target", model=ProphetModel), "ts_with_outliers"),
            # timestamp
            (DateFlagsTransform(), "regular_ts"),
            (
                DateFlagsTransform(out_column="res", in_column="external_timestamp"),
                "ts_with_external_timestamp",
            ),
            (FourierTransform(period=7, order=2, out_column="res"), "regular_ts"),
            (
                FourierTransform(period=7, order=2, out_column="res", in_column="external_timestamp"),
                "ts_with_external_timestamp",
            ),
            (
                FourierTransform(period=7, order=2, out_column="res", in_column="external_timestamp"),
                "ts_with_external_int_timestamp",
            ),
            (HolidayTransform(mode="binary"), "regular_ts"),
            (
                HolidayTransform(out_column="res", mode="binary", in_column="external_timestamp"),
                "ts_with_external_timestamp",
            ),
            (HolidayTransform(mode="category"), "regular_ts"),
            (
                HolidayTransform(out_column="res", mode="category", in_column="external_timestamp"),
                "ts_with_external_timestamp",
            ),
            (HolidayTransform(mode="days_count"), "regular_ts_one_month"),
            (
                HolidayTransform(out_column="res", mode="days_count", in_column="external_timestamp"),
                "ts_with_external_timestamp_one_month",
            ),
            (SpecialDaysTransform(), "regular_ts"),
            (
                SpecialDaysTransform(in_column="external_timestamp"),
                "ts_with_external_timestamp",
            ),
            (TimeFlagsTransform(), "regular_ts"),
            (
                TimeFlagsTransform(out_column="res", in_column="external_timestamp"),
                "ts_with_external_timestamp",
            ),
            (EventTransform(in_column="holiday", out_column="holiday", n_pre=1, n_post=1), "ts_with_binary_exog"),
            (
                EventTransform(in_column="holiday", out_column="holiday", n_pre=1, n_post=1, mode="distance"),
                "ts_with_binary_exog",
            ),
        ],
    )
    def test_transform_future_subset_segments(self, transform, dataset_name, request):
        ts = request.getfixturevalue(dataset_name)
        self._test_transform_future_subset_segments(ts, transform, segments=["segment_2"])


class TestTransformTrainNewSegments:
    """Test transform on train part of new segments.

    Expected that transformation creates columns, removes columns and changes values.
    """

    def _test_transform_train_new_segments(self, ts, transform, train_segments, expected_changes):
        # prepare data
        train_segments = list(set(train_segments))
        forecast_segments = list(set(ts.segments) - set(train_segments))
        train_ts = select_segments_subset(ts=ts, segments=train_segments)
        test_ts = select_segments_subset(ts=ts, segments=forecast_segments)

        # fit
        transform.fit(train_ts)

        # transform
        transformed_test_ts = transform.transform(deepcopy(test_ts))

        # check
        assert_column_changes(ts_1=test_ts, ts_2=transformed_test_ts, expected_changes=expected_changes)

    @pytest.mark.parametrize(
        "transform, dataset_name, expected_changes",
        [
            # embeddings
            (
                EmbeddingSegmentTransform(
                    in_columns=["target"],
                    embedding_model=TS2VecEmbeddingModel(input_dims=1, output_dims=2),
                    training_params={"n_epochs": 1},
                    out_column="emb",
                ),
                "regular_ts",
                {"create": {"emb_0", "emb_1"}},
            ),
            (
                EmbeddingSegmentTransform(
                    in_columns=["target"],
                    embedding_model=TSTCCEmbeddingModel(input_dims=1, output_dims=2),
                    training_params={"n_epochs": 1},
                    out_column="emb",
                ),
                "regular_ts",
                {"create": {"emb_0", "emb_1"}},
            ),
            (
                EmbeddingWindowTransform(
                    in_columns=["target"],
                    embedding_model=TS2VecEmbeddingModel(input_dims=1, output_dims=2),
                    training_params={"n_epochs": 1},
                    out_column="emb",
                ),
                "regular_ts",
                {"create": {"emb_0", "emb_1"}},
            ),
            (
                EmbeddingWindowTransform(
                    in_columns=["target"],
                    embedding_model=TSTCCEmbeddingModel(input_dims=1, output_dims=2),
                    training_params={"n_epochs": 1},
                    out_column="emb",
                ),
                "regular_ts",
                {"create": {"emb_0", "emb_1"}},
            ),
            # encoders
            (LabelEncoderTransform(in_column="weekday", out_column="res"), "ts_with_exog", {"create": {"res"}}),
            (
                OneHotEncoderTransform(in_column="weekday", out_column="res"),
                "ts_with_exog",
                {"create": {"res_0", "res_1", "res_2", "res_3", "res_4", "res_5", "res_6"}},
            ),
            # feature_selection
            (FilterFeaturesTransform(exclude=["year"]), "ts_with_exog", {"remove": {"year"}}),
            (
                GaleShapleyFeatureSelectionTransform(relevance_table=StatisticsRelevanceTable(), top_k=2),
                "ts_with_exog",
                {"remove": {"weekday", "year", "month"}},
            ),
            (
                MRMRFeatureSelectionTransform(
                    relevance_table=StatisticsRelevanceTable(), top_k=2, fast_redundancy=True
                ),
                "ts_with_exog",
                {"remove": {"weekday", "monthday", "positive"}},
            ),
            (
                MRMRFeatureSelectionTransform(
                    relevance_table=StatisticsRelevanceTable(), top_k=2, fast_redundancy=False
                ),
                "ts_with_exog",
                {"remove": {"weekday", "monthday", "positive"}},
            ),
            (
                TreeFeatureSelectionTransform(model=DecisionTreeRegressor(random_state=42), top_k=2),
                "ts_with_exog",
                {"remove": {"year", "month", "weekday"}},
            ),
            # math
            (
                AddConstTransform(in_column="target", value=1, inplace=False, out_column="res"),
                "regular_ts",
                {"create": {"res"}},
            ),
            (AddConstTransform(in_column="target", value=1, inplace=True), "regular_ts", {"change": {"target"}}),
            (
                BinaryOperationTransform(
                    left_column="positive", right_column="target", operator="+", out_column="target"
                ),
                "ts_with_exog",
                {"change": {"target"}},
            ),
            (
                BinaryOperationTransform(
                    left_column="positive", right_column="target", operator="+", out_column="new_col"
                ),
                "ts_with_exog",
                {"create": {"new_col"}},
            ),
            (
                LagTransform(in_column="target", lags=[1, 2, 3], out_column="res"),
                "regular_ts",
                {"create": {"res_1", "res_2", "res_3"}},
            ),
            (
                ExogShiftTransform(lag="auto", horizon=7),
                "ts_with_exog_to_shift",
                {"create": {"feature_1_shift_7", "feature_2_shift_2"}, "remove": {"feature_1", "feature_2"}},
            ),
            (
                LambdaTransform(in_column="target", transform_func=lambda x: x + 1, inplace=False, out_column="res"),
                "regular_ts",
                {"create": {"res"}},
            ),
            (
                LambdaTransform(
                    in_column="target",
                    transform_func=lambda x: x + 1,
                    inverse_transform_func=lambda x: x - 1,
                    inplace=True,
                ),
                "regular_ts",
                {"change": {"target"}},
            ),
            (LimitTransform(in_column="target"), "regular_ts", {}),
            (LimitTransform(in_column="target", lower_bound=-50, upper_bound=50), "regular_ts", {"change": {"target"}}),
            (LogTransform(in_column="target", inplace=False, out_column="res"), "positive_ts", {"create": {"res"}}),
            (LogTransform(in_column="target", inplace=True), "positive_ts", {"change": {"target"}}),
            (
                DifferencingTransform(in_column="target", inplace=False, out_column="res"),
                "regular_ts",
                {"create": {"res"}},
            ),
            (MADTransform(in_column="target", window=7, out_column="res"), "regular_ts", {"create": {"res"}}),
            (MaxTransform(in_column="target", window=7, out_column="res"), "regular_ts", {"create": {"res"}}),
            (MeanTransform(in_column="target", window=7, out_column="res"), "regular_ts", {"create": {"res"}}),
            (MedianTransform(in_column="target", window=7, out_column="res"), "regular_ts", {"create": {"res"}}),
            (
                MinMaxDifferenceTransform(in_column="target", window=7, out_column="res"),
                "regular_ts",
                {"create": {"res"}},
            ),
            (MinTransform(in_column="target", window=7, out_column="res"), "regular_ts", {"create": {"res"}}),
            (
                QuantileTransform(in_column="target", quantile=0.9, window=7, out_column="res"),
                "regular_ts",
                {"create": {"res"}},
            ),
            (StdTransform(in_column="target", window=7, out_column="res"), "regular_ts", {"create": {"res"}}),
            (SumTransform(in_column="target", window=7, out_column="res"), "regular_ts", {"create": {"res"}}),
            (
                BoxCoxTransform(in_column="target", mode="macro", inplace=False, out_column="res"),
                "positive_ts",
                {"create": {"res_target"}},
            ),
            (BoxCoxTransform(in_column="target", mode="macro", inplace=True), "positive_ts", {"change": {"target"}}),
            (
                MaxAbsScalerTransform(in_column="target", mode="macro", inplace=False, out_column="res"),
                "regular_ts",
                {"create": {"res_target"}},
            ),
            (
                MaxAbsScalerTransform(in_column="target", mode="macro", inplace=True),
                "regular_ts",
                {"change": {"target"}},
            ),
            (
                MinMaxScalerTransform(in_column="target", mode="macro", inplace=False, out_column="res"),
                "regular_ts",
                {"create": {"res_target"}},
            ),
            (
                MinMaxScalerTransform(in_column="target", mode="macro", inplace=True),
                "regular_ts",
                {"change": {"target"}},
            ),
            (
                RobustScalerTransform(in_column="target", mode="macro", inplace=False, out_column="res"),
                "regular_ts",
                {"create": {"res_target"}},
            ),
            (
                RobustScalerTransform(in_column="target", mode="macro", inplace=True),
                "regular_ts",
                {"change": {"target"}},
            ),
            (
                StandardScalerTransform(in_column="target", mode="macro", inplace=False, out_column="res"),
                "regular_ts",
                {"create": {"res_target"}},
            ),
            (
                StandardScalerTransform(in_column="target", mode="macro", inplace=True),
                "regular_ts",
                {"change": {"target"}},
            ),
            (
                YeoJohnsonTransform(in_column="target", mode="macro", inplace=False, out_column="res"),
                "regular_ts",
                {"create": {"res_target"}},
            ),
            (YeoJohnsonTransform(in_column="target", mode="macro", inplace=True), "regular_ts", {"change": {"target"}}),
            # timestamp
            (
                DateFlagsTransform(out_column="res"),
                "regular_ts",
                {"create": {"res_day_number_in_week", "res_day_number_in_month", "res_is_weekend"}},
            ),
            (
                DateFlagsTransform(out_column="res", in_column="external_timestamp"),
                "ts_with_external_timestamp",
                {"create": {"res_day_number_in_week", "res_day_number_in_month", "res_is_weekend"}},
            ),
            (
                FourierTransform(period=7, order=2, out_column="res"),
                "regular_ts",
                {"create": {"res_1", "res_2", "res_3", "res_4"}},
            ),
            (
                FourierTransform(period=7, order=2, out_column="res", in_column="external_timestamp"),
                "ts_with_external_timestamp",
                {"create": {"res_1", "res_2", "res_3", "res_4"}},
            ),
            (
                FourierTransform(period=7, order=2, out_column="res", in_column="external_timestamp"),
                "ts_with_external_int_timestamp",
                {"create": {"res_1", "res_2", "res_3", "res_4"}},
            ),
            (HolidayTransform(out_column="res", mode="binary"), "regular_ts", {"create": {"res"}}),
            (
                HolidayTransform(out_column="res", mode="binary", in_column="external_timestamp"),
                "ts_with_external_timestamp",
                {"create": {"res"}},
            ),
            (HolidayTransform(out_column="res", mode="category"), "regular_ts", {"create": {"res"}}),
            (
                HolidayTransform(out_column="res", mode="category", in_column="external_timestamp"),
                "ts_with_external_timestamp",
                {"create": {"res"}},
            ),
            (HolidayTransform(out_column="res", mode="days_count"), "regular_ts_one_month", {"create": {"res"}}),
            (
                HolidayTransform(out_column="res", mode="days_count", in_column="external_timestamp"),
                "ts_with_external_timestamp_one_month",
                {"create": {"res"}},
            ),
            (
                TimeFlagsTransform(out_column="res"),
                "regular_ts",
                {"create": {"res_minute_in_hour_number", "res_hour_number"}},
            ),
            (
                TimeFlagsTransform(out_column="res", in_column="external_timestamp"),
                "ts_with_external_timestamp",
                {"create": {"res_minute_in_hour_number", "res_hour_number"}},
            ),
            (
                EventTransform(in_column="holiday", out_column="holiday", n_pre=1, n_post=1),
                "ts_with_binary_exog",
                {"create": {"holiday_pre", "holiday_post"}},
            ),
            (
                EventTransform(in_column="holiday", out_column="holiday", n_pre=1, n_post=1, mode="distance"),
                "ts_with_binary_exog",
                {"create": {"holiday_pre", "holiday_post"}},
            ),
        ],
    )
    def test_transform_train_new_segments(self, transform, dataset_name, expected_changes, request):
        ts = request.getfixturevalue(dataset_name)
        self._test_transform_train_new_segments(
            ts, transform, train_segments=["segment_1", "segment_2"], expected_changes=expected_changes
        )

    @pytest.mark.parametrize(
        "transform, dataset_name",
        [
            # decomposition
            (
                ChangePointsSegmentationTransform(
                    in_column="target",
                    change_points_model=RupturesChangePointsModel(change_points_model=Binseg(), n_bkps=5),
                ),
                "regular_ts",
            ),
            (
                ChangePointsTrendTransform(in_column="target"),
                "regular_ts",
            ),
            (
                ChangePointsLevelTransform(in_column="target"),
                "regular_ts",
            ),
            (LinearTrendTransform(in_column="target"), "regular_ts"),
            (TheilSenTrendTransform(in_column="target"), "regular_ts"),
            (STLTransform(in_column="target", period=7), "regular_ts"),
            (DeseasonalityTransform(in_column="target", period=7), "regular_ts"),
            (
                TrendTransform(
                    in_column="target",
                    change_points_model=RupturesChangePointsModel(change_points_model=Binseg(), n_bkps=5),
                ),
                "regular_ts",
            ),
            # encoders
            (MeanSegmentEncoderTransform(), "regular_ts"),
            (SegmentEncoderTransform(), "regular_ts"),
            # math
            (DifferencingTransform(in_column="target", inplace=True), "regular_ts"),
            (BoxCoxTransform(in_column="target", mode="per-segment", inplace=False), "positive_ts"),
            (BoxCoxTransform(in_column="target", mode="per-segment", inplace=True), "positive_ts"),
            (MaxAbsScalerTransform(in_column="target", mode="per-segment", inplace=False), "regular_ts"),
            (MaxAbsScalerTransform(in_column="target", mode="per-segment", inplace=True), "regular_ts"),
            (MinMaxScalerTransform(in_column="target", mode="per-segment", inplace=False), "regular_ts"),
            (MinMaxScalerTransform(in_column="target", mode="per-segment", inplace=True), "regular_ts"),
            (RobustScalerTransform(in_column="target", mode="per-segment", inplace=False), "regular_ts"),
            (RobustScalerTransform(in_column="target", mode="per-segment", inplace=True), "regular_ts"),
            (StandardScalerTransform(in_column="target", mode="per-segment", inplace=False), "regular_ts"),
            (StandardScalerTransform(in_column="target", mode="per-segment", inplace=True), "regular_ts"),
            (YeoJohnsonTransform(in_column="target", mode="per-segment", inplace=False), "regular_ts"),
            (YeoJohnsonTransform(in_column="target", mode="per-segment", inplace=True), "regular_ts"),
            # missing_values
            (
                ResampleWithDistributionTransform(
                    in_column="regressor_exog", distribution_column="target", inplace=False
                ),
                "ts_to_resample",
            ),
            (
                ResampleWithDistributionTransform(
                    in_column="regressor_exog", distribution_column="target", inplace=True
                ),
                "ts_to_resample",
            ),
            (
                TimeSeriesImputerTransform(in_column="target"),
                "ts_to_fill",
            ),
            # outliers
            (DensityOutliersTransform(in_column="target"), "ts_with_outliers"),
            (MedianOutliersTransform(in_column="target"), "ts_with_outliers"),
            (PredictionIntervalOutliersTransform(in_column="target", model=ProphetModel), "ts_with_outliers"),
            # timestamp
            (SpecialDaysTransform(), "regular_ts"),
            (SpecialDaysTransform(in_column="external_timestamp"), "ts_with_external_timestamp"),
        ],
    )
    def test_transform_train_new_segments_not_implemented(self, transform, dataset_name, request):
        ts = request.getfixturevalue(dataset_name)
        with pytest.raises(NotImplementedError):
            self._test_transform_train_new_segments(
                ts, transform, train_segments=["segment_1", "segment_2"], expected_changes={}
            )


class TestTransformFutureNewSegments:
    """Test transform on future part of new segments.

    Expected that transformation creates columns, removes columns and changes values.
    """

    def _test_transform_future_new_segments(self, ts, transform, train_segments, expected_changes, horizon=7):
        # prepare data
        train_segments = list(set(train_segments))
        forecast_segments = list(set(ts.segments) - set(train_segments))
        train_ts = select_segments_subset(ts=ts, segments=train_segments)
        new_segments_ts = select_segments_subset(ts=ts, segments=forecast_segments)

        # fit
        transform.fit(train_ts)

        # prepare ts without transform
        test_ts = new_segments_ts.make_future(future_steps=horizon)

        # transform
        transformed_test_ts = new_segments_ts.make_future(future_steps=horizon, transforms=[transform])

        # check
        assert_column_changes(ts_1=test_ts, ts_2=transformed_test_ts, expected_changes=expected_changes)

    @pytest.mark.parametrize(
        "transform, dataset_name, expected_changes",
        [
            # embeddings
            (
                EmbeddingSegmentTransform(
                    in_columns=["target"],
                    embedding_model=TS2VecEmbeddingModel(input_dims=1, output_dims=2),
                    training_params={"n_epochs": 1},
                    out_column="emb",
                ),
                "regular_ts",
                {"create": {"emb_0", "emb_1"}},
            ),
            (
                EmbeddingSegmentTransform(
                    in_columns=["target"],
                    embedding_model=TSTCCEmbeddingModel(input_dims=1, output_dims=2),
                    training_params={"n_epochs": 1},
                    out_column="emb",
                ),
                "regular_ts",
                {"create": {"emb_0", "emb_1"}},
            ),
            (
                EmbeddingWindowTransform(
                    in_columns=["target"],
                    embedding_model=TS2VecEmbeddingModel(input_dims=1, output_dims=2),
                    training_params={"n_epochs": 1},
                    out_column="emb",
                ),
                "regular_ts",
                {"create": {"emb_0", "emb_1"}},
            ),
            (
                EmbeddingWindowTransform(
                    in_columns=["target"],
                    embedding_model=TSTCCEmbeddingModel(input_dims=1, output_dims=2),
                    training_params={"n_epochs": 1},
                    out_column="emb",
                ),
                "regular_ts",
                {"create": {"emb_0", "emb_1"}},
            ),
            # encoders
            (LabelEncoderTransform(in_column="weekday", out_column="res"), "ts_with_exog", {"create": {"res"}}),
            (
                OneHotEncoderTransform(in_column="weekday", out_column="res"),
                "ts_with_exog",
                {"create": {"res_0", "res_1", "res_2", "res_3", "res_4", "res_5", "res_6"}},
            ),
            # feature_selection
            (FilterFeaturesTransform(exclude=["year"]), "ts_with_exog", {"remove": {"year"}}),
            (
                GaleShapleyFeatureSelectionTransform(relevance_table=StatisticsRelevanceTable(), top_k=2),
                "ts_with_exog",
                {"remove": {"weekday", "year", "month"}},
            ),
            (
                MRMRFeatureSelectionTransform(
                    relevance_table=StatisticsRelevanceTable(), top_k=2, fast_redundancy=True
                ),
                "ts_with_exog",
                {"remove": {"weekday", "monthday", "positive"}},
            ),
            (
                MRMRFeatureSelectionTransform(
                    relevance_table=StatisticsRelevanceTable(), top_k=2, fast_redundancy=False
                ),
                "ts_with_exog",
                {"remove": {"weekday", "monthday", "positive"}},
            ),
            (
                TreeFeatureSelectionTransform(model=DecisionTreeRegressor(random_state=42), top_k=2),
                "ts_with_exog",
                {"remove": {"year", "month", "weekday"}},
            ),
            # math
            (
                AddConstTransform(in_column="target", value=1, inplace=False, out_column="res"),
                "regular_ts",
                {"create": {"res"}},
            ),
            (AddConstTransform(in_column="target", value=1, inplace=True), "regular_ts", {}),
            (AddConstTransform(in_column="positive", value=1, inplace=True), "ts_with_exog", {"change": {"positive"}}),
            (
                BinaryOperationTransform(
                    left_column="positive", right_column="target", operator="+", out_column="target"
                ),
                "ts_with_exog",
                {},
            ),
            (
                BinaryOperationTransform(
                    left_column="positive", right_column="target", operator="+", out_column="new_col"
                ),
                "ts_with_exog",
                {"create": {"new_col"}},
            ),
            (
                LagTransform(in_column="target", lags=[1, 2, 3], out_column="res"),
                "regular_ts",
                {"create": {"res_1", "res_2", "res_3"}},
            ),
            (
                ExogShiftTransform(lag="auto", horizon=7),
                "ts_with_exog_to_shift",
                {"create": {"feature_1_shift_7", "feature_2_shift_2"}, "remove": {"feature_1", "feature_2"}},
            ),
            (
                LambdaTransform(in_column="target", transform_func=lambda x: x + 1, inplace=False, out_column="res"),
                "regular_ts",
                {"create": {"res"}},
            ),
            (
                LambdaTransform(
                    in_column="target",
                    transform_func=lambda x: x + 1,
                    inverse_transform_func=lambda x: x - 1,
                    inplace=True,
                ),
                "regular_ts",
                {},
            ),
            (
                LambdaTransform(
                    in_column="positive",
                    transform_func=lambda x: x + 1,
                    inverse_transform_func=lambda x: x - 1,
                    inplace=True,
                ),
                "ts_with_exog",
                {"change": {"positive"}},
            ),
            (LimitTransform(in_column="target"), "regular_ts", {}),
            (LimitTransform(in_column="positive"), "ts_with_exog", {}),
            (
                LimitTransform(in_column="positive", lower_bound=-50, upper_bound=50),
                "ts_with_exog",
                {"change": {"positive"}},
            ),
            (LogTransform(in_column="target", inplace=False, out_column="res"), "positive_ts", {"create": {"res"}}),
            (LogTransform(in_column="target", inplace=True), "positive_ts", {}),
            (LogTransform(in_column="positive", inplace=True), "ts_with_exog", {"change": {"positive"}}),
            (
                DifferencingTransform(in_column="target", inplace=False, out_column="res"),
                "regular_ts",
                {"create": {"res"}},
            ),
            (MADTransform(in_column="target", window=14, out_column="res"), "regular_ts", {"create": {"res"}}),
            (MaxTransform(in_column="target", window=14, out_column="res"), "regular_ts", {"create": {"res"}}),
            (MeanTransform(in_column="target", window=14, out_column="res"), "regular_ts", {"create": {"res"}}),
            (MedianTransform(in_column="target", window=14, out_column="res"), "regular_ts", {"create": {"res"}}),
            (
                MinMaxDifferenceTransform(in_column="target", window=14, out_column="res"),
                "regular_ts",
                {"create": {"res"}},
            ),
            (MinTransform(in_column="target", window=14, out_column="res"), "regular_ts", {"create": {"res"}}),
            (
                QuantileTransform(in_column="target", quantile=0.9, window=14, out_column="res"),
                "regular_ts",
                {"create": {"res"}},
            ),
            (StdTransform(in_column="target", window=14, out_column="res"), "regular_ts", {"create": {"res"}}),
            (SumTransform(in_column="target", window=14, out_column="res"), "regular_ts", {"create": {"res"}}),
            (
                BoxCoxTransform(in_column="target", mode="macro", inplace=False, out_column="res"),
                "positive_ts",
                {"create": {"res_target"}},
            ),
            (BoxCoxTransform(in_column="target", mode="macro", inplace=True), "positive_ts", {}),
            (
                BoxCoxTransform(in_column="positive", mode="macro", inplace=True),
                "ts_with_exog",
                {"change": {"positive"}},
            ),
            (
                MaxAbsScalerTransform(in_column="target", mode="macro", inplace=False, out_column="res"),
                "regular_ts",
                {"create": {"res_target"}},
            ),
            (
                MaxAbsScalerTransform(in_column="target", mode="macro", inplace=True),
                "regular_ts",
                {},
            ),
            (
                MaxAbsScalerTransform(in_column="positive", mode="macro", inplace=True),
                "ts_with_exog",
                {"change": {"positive"}},
            ),
            (
                MinMaxScalerTransform(in_column="target", mode="macro", inplace=False, out_column="res"),
                "regular_ts",
                {"create": {"res_target"}},
            ),
            (
                MinMaxScalerTransform(in_column="target", mode="macro", inplace=True),
                "regular_ts",
                {},
            ),
            (
                MinMaxScalerTransform(in_column="positive", mode="macro", inplace=True),
                "ts_with_exog",
                {"change": {"positive"}},
            ),
            (
                RobustScalerTransform(in_column="target", mode="macro", inplace=False, out_column="res"),
                "regular_ts",
                {"create": {"res_target"}},
            ),
            (
                RobustScalerTransform(in_column="target", mode="macro", inplace=True),
                "regular_ts",
                {},
            ),
            (
                RobustScalerTransform(in_column="positive", mode="macro", inplace=True),
                "ts_with_exog",
                {"change": {"positive"}},
            ),
            (
                StandardScalerTransform(in_column="target", mode="macro", inplace=False, out_column="res"),
                "regular_ts",
                {"create": {"res_target"}},
            ),
            (
                StandardScalerTransform(in_column="target", mode="macro", inplace=True),
                "regular_ts",
                {},
            ),
            (
                StandardScalerTransform(in_column="positive", mode="macro", inplace=True),
                "ts_with_exog",
                {"change": {"positive"}},
            ),
            (
                YeoJohnsonTransform(in_column="target", mode="macro", inplace=False, out_column="res"),
                "regular_ts",
                {"create": {"res_target"}},
            ),
            (YeoJohnsonTransform(in_column="target", mode="macro", inplace=True), "regular_ts", {}),
            (
                YeoJohnsonTransform(in_column="positive", mode="macro", inplace=True),
                "ts_with_exog",
                {"change": {"positive"}},
            ),
            # timestamp
            (
                DateFlagsTransform(out_column="res"),
                "regular_ts",
                {"create": {"res_day_number_in_week", "res_day_number_in_month", "res_is_weekend"}},
            ),
            (
                DateFlagsTransform(out_column="res", in_column="external_timestamp"),
                "ts_with_external_timestamp",
                {"create": {"res_day_number_in_week", "res_day_number_in_month", "res_is_weekend"}},
            ),
            (
                FourierTransform(period=7, order=2, out_column="res"),
                "regular_ts",
                {"create": {"res_1", "res_2", "res_3", "res_4"}},
            ),
            (
                FourierTransform(period=7, order=2, out_column="res", in_column="external_timestamp"),
                "ts_with_external_timestamp",
                {"create": {"res_1", "res_2", "res_3", "res_4"}},
            ),
            (
                FourierTransform(period=7, order=2, out_column="res", in_column="external_timestamp"),
                "ts_with_external_int_timestamp",
                {"create": {"res_1", "res_2", "res_3", "res_4"}},
            ),
            (HolidayTransform(out_column="res", mode="binary"), "regular_ts", {"create": {"res"}}),
            (
                HolidayTransform(out_column="res", mode="binary", in_column="external_timestamp"),
                "ts_with_external_timestamp",
                {"create": {"res"}},
            ),
            (HolidayTransform(out_column="res", mode="category"), "regular_ts", {"create": {"res"}}),
            (
                HolidayTransform(out_column="res", mode="category", in_column="external_timestamp"),
                "ts_with_external_timestamp",
                {"create": {"res"}},
            ),
            (HolidayTransform(out_column="res", mode="days_count"), "regular_ts_one_month", {"create": {"res"}}),
            (
                HolidayTransform(out_column="res", mode="days_count", in_column="external_timestamp"),
                "ts_with_external_timestamp_one_month",
                {"create": {"res"}},
            ),
            (
                TimeFlagsTransform(out_column="res"),
                "regular_ts",
                {"create": {"res_minute_in_hour_number", "res_hour_number"}},
            ),
            (
                TimeFlagsTransform(out_column="res", in_column="external_timestamp"),
                "ts_with_external_timestamp",
                {"create": {"res_minute_in_hour_number", "res_hour_number"}},
            ),
            (
                EventTransform(in_column="holiday", out_column="holiday", n_pre=1, n_post=1),
                "ts_with_binary_exog",
                {"create": {"holiday_pre", "holiday_post"}},
            ),
            (
                EventTransform(in_column="holiday", out_column="holiday", n_pre=1, n_post=1, mode="distance"),
                "ts_with_binary_exog",
                {"create": {"holiday_pre", "holiday_post"}},
            ),
        ],
    )
    def test_transform_future_new_segments(self, transform, dataset_name, expected_changes, request):
        ts = request.getfixturevalue(dataset_name)
        self._test_transform_future_new_segments(
            ts, transform, train_segments=["segment_1", "segment_2"], expected_changes=expected_changes
        )

    @pytest.mark.parametrize(
        "transform, dataset_name",
        [
            # decomposition
            (
                ChangePointsSegmentationTransform(
                    in_column="target",
                    change_points_model=RupturesChangePointsModel(change_points_model=Binseg(), n_bkps=5),
                ),
                "regular_ts",
            ),
            (
                ChangePointsTrendTransform(in_column="target"),
                "regular_ts",
            ),
            (
                ChangePointsLevelTransform(in_column="target"),
                "regular_ts",
            ),
            (LinearTrendTransform(in_column="target"), "regular_ts"),
            (TheilSenTrendTransform(in_column="target"), "regular_ts"),
            (STLTransform(in_column="target", period=7), "regular_ts"),
            (DeseasonalityTransform(in_column="target", period=7), "regular_ts"),
            (
                TrendTransform(
                    in_column="target",
                    change_points_model=RupturesChangePointsModel(change_points_model=Binseg(), n_bkps=5),
                ),
                "regular_ts",
            ),
            # encoders
            (MeanSegmentEncoderTransform(), "regular_ts"),
            (SegmentEncoderTransform(), "regular_ts"),
            # math
            (DifferencingTransform(in_column="target", inplace=True), "regular_ts"),
            (DifferencingTransform(in_column="positive", inplace=True), "ts_with_exog"),
            (BoxCoxTransform(in_column="target", mode="per-segment", inplace=False), "positive_ts"),
            (BoxCoxTransform(in_column="target", mode="per-segment", inplace=True), "positive_ts"),
            (BoxCoxTransform(in_column="positive", mode="per-segment", inplace=True), "ts_with_exog"),
            (MaxAbsScalerTransform(in_column="target", mode="per-segment", inplace=False), "regular_ts"),
            (MaxAbsScalerTransform(in_column="target", mode="per-segment", inplace=True), "regular_ts"),
            (MaxAbsScalerTransform(in_column="positive", mode="per-segment", inplace=True), "ts_with_exog"),
            (MinMaxScalerTransform(in_column="target", mode="per-segment", inplace=False), "regular_ts"),
            (MinMaxScalerTransform(in_column="target", mode="per-segment", inplace=True), "regular_ts"),
            (MinMaxScalerTransform(in_column="positive", mode="per-segment", inplace=True), "ts_with_exog"),
            (RobustScalerTransform(in_column="target", mode="per-segment", inplace=False), "regular_ts"),
            (RobustScalerTransform(in_column="target", mode="per-segment", inplace=True), "regular_ts"),
            (RobustScalerTransform(in_column="positive", mode="per-segment", inplace=True), "ts_with_exog"),
            (StandardScalerTransform(in_column="target", mode="per-segment", inplace=False), "regular_ts"),
            (StandardScalerTransform(in_column="target", mode="per-segment", inplace=True), "regular_ts"),
            (StandardScalerTransform(in_column="positive", mode="per-segment", inplace=True), "ts_with_exog"),
            (YeoJohnsonTransform(in_column="target", mode="per-segment", inplace=False), "regular_ts"),
            (YeoJohnsonTransform(in_column="target", mode="per-segment", inplace=True), "regular_ts"),
            (YeoJohnsonTransform(in_column="positive", mode="per-segment", inplace=True), "ts_with_exog"),
            # missing_values
            (
                ResampleWithDistributionTransform(
                    in_column="regressor_exog", distribution_column="target", inplace=False
                ),
                "ts_to_resample",
            ),
            (
                ResampleWithDistributionTransform(
                    in_column="regressor_exog", distribution_column="target", inplace=True
                ),
                "ts_to_resample",
            ),
            (
                TimeSeriesImputerTransform(in_column="target"),
                "ts_to_fill",
            ),
            # outliers
            (DensityOutliersTransform(in_column="target"), "ts_with_outliers"),
            (MedianOutliersTransform(in_column="target"), "ts_with_outliers"),
            (PredictionIntervalOutliersTransform(in_column="target", model=ProphetModel), "ts_with_outliers"),
            # timestamp
            (SpecialDaysTransform(), "regular_ts"),
            (
                SpecialDaysTransform(in_column="external_timestamp"),
                "ts_with_external_timestamp",
            ),
        ],
    )
    def test_transform_future_new_segments_not_implemented(self, transform, dataset_name, request):
        ts = request.getfixturevalue(dataset_name)
        with pytest.raises(NotImplementedError):
            self._test_transform_future_new_segments(
                ts, transform, train_segments=["segment_1", "segment_2"], expected_changes={}
            )


class TestTransformFutureWithTarget:
    """Test transform on future dataset with known target.

    Expected that transformation creates columns, removes columns and changes values.
    """

    def _test_transform_future_with_target(self, ts, transform, expected_changes, gap_size=7, transform_size=50):
        # prepare data
        train_ts, future_full_ts = ts.train_test_split(test_size=gap_size + transform_size)
        _, test_ts = future_full_ts.train_test_split(test_size=transform_size)

        # fit
        transform.fit(train_ts)

        # transform
        transformed_test_ts = transform.transform(deepcopy(test_ts))

        # check
        assert_column_changes(ts_1=test_ts, ts_2=transformed_test_ts, expected_changes=expected_changes)

    @pytest.mark.parametrize(
        "transform, dataset_name, expected_changes",
        [
            # decomposition
            (
                ChangePointsSegmentationTransform(
                    in_column="target",
                    change_points_model=RupturesChangePointsModel(change_points_model=Binseg(), n_bkps=5),
                    out_column="res",
                ),
                "regular_ts",
                {"create": {"res"}},
            ),
            (
                ChangePointsTrendTransform(in_column="target"),
                "regular_ts",
                {"change": {"target"}},
            ),
            (
                ChangePointsLevelTransform(in_column="target"),
                "regular_ts",
                {"change": {"target"}},
            ),
            (LinearTrendTransform(in_column="target"), "regular_ts", {"change": {"target"}}),
            (TheilSenTrendTransform(in_column="target"), "regular_ts", {"change": {"target"}}),
            (STLTransform(in_column="target", period=7), "regular_ts", {"change": {"target"}}),
            (DeseasonalityTransform(in_column="target", period=7), "regular_ts", {"change": {"target"}}),
            (
                TrendTransform(
                    in_column="target",
                    change_points_model=RupturesChangePointsModel(change_points_model=Binseg(), n_bkps=5),
                    out_column="res",
                ),
                "regular_ts",
                {"create": {"res"}},
            ),
            # embeddings
            (
                EmbeddingSegmentTransform(
                    in_columns=["target"],
                    embedding_model=TS2VecEmbeddingModel(input_dims=1, output_dims=2),
                    training_params={"n_epochs": 1},
                    out_column="emb",
                ),
                "regular_ts",
                {"create": {"emb_0", "emb_1"}},
            ),
            (
                EmbeddingSegmentTransform(
                    in_columns=["target"],
                    embedding_model=TSTCCEmbeddingModel(input_dims=1, output_dims=2),
                    training_params={"n_epochs": 1},
                    out_column="emb",
                ),
                "regular_ts",
                {"create": {"emb_0", "emb_1"}},
            ),
            (
                EmbeddingWindowTransform(
                    in_columns=["target"],
                    embedding_model=TS2VecEmbeddingModel(input_dims=1, output_dims=2),
                    training_params={"n_epochs": 1},
                    out_column="emb",
                ),
                "regular_ts",
                {"create": {"emb_0", "emb_1"}},
            ),
            (
                EmbeddingWindowTransform(
                    in_columns=["target"],
                    embedding_model=TSTCCEmbeddingModel(input_dims=1, output_dims=2),
                    training_params={"n_epochs": 1},
                    out_column="emb",
                ),
                "regular_ts",
                {"create": {"emb_0", "emb_1"}},
            ),
            # encoders
            (LabelEncoderTransform(in_column="weekday", out_column="res"), "ts_with_exog", {"create": {"res"}}),
            (
                OneHotEncoderTransform(in_column="weekday", out_column="res"),
                "ts_with_exog",
                {"create": {"res_0", "res_1", "res_2", "res_3", "res_4", "res_5", "res_6"}},
            ),
            (MeanSegmentEncoderTransform(), "regular_ts", {"create": {"segment_mean"}}),
            (SegmentEncoderTransform(), "regular_ts", {"create": {"segment_code"}}),
            # feature_selection
            (FilterFeaturesTransform(exclude=["year"]), "ts_with_exog", {"remove": {"year"}}),
            (
                GaleShapleyFeatureSelectionTransform(relevance_table=StatisticsRelevanceTable(), top_k=2),
                "ts_with_exog",
                {"remove": {"month", "year", "positive"}},
            ),
            (
                MRMRFeatureSelectionTransform(
                    relevance_table=StatisticsRelevanceTable(), top_k=2, fast_redundancy=True
                ),
                "ts_with_exog",
                {"remove": {"weekday", "monthday", "positive"}},
            ),
            (
                MRMRFeatureSelectionTransform(
                    relevance_table=StatisticsRelevanceTable(), top_k=2, fast_redundancy=False
                ),
                "ts_with_exog",
                {"remove": {"weekday", "monthday", "positive"}},
            ),
            (
                TreeFeatureSelectionTransform(model=DecisionTreeRegressor(random_state=42), top_k=2),
                "ts_with_exog",
                {"remove": {"year", "month", "weekday"}},
            ),
            # math
            (
                AddConstTransform(in_column="target", value=1, inplace=False, out_column="res"),
                "regular_ts",
                {"create": {"res"}},
            ),
            (AddConstTransform(in_column="target", value=1, inplace=True), "regular_ts", {"change": {"target"}}),
            (
                BinaryOperationTransform(
                    left_column="positive", right_column="target", operator="+", out_column="target"
                ),
                "ts_with_exog",
                {"change": {"target"}},
            ),
            (
                BinaryOperationTransform(
                    left_column="positive", right_column="target", operator="+", out_column="new_col"
                ),
                "ts_with_exog",
                {"create": {"new_col"}},
            ),
            (
                LagTransform(in_column="target", lags=[1, 2, 3], out_column="res"),
                "regular_ts",
                {"create": {"res_1", "res_2", "res_3"}},
            ),
            (
                ExogShiftTransform(lag="auto", horizon=64),
                "ts_with_exog_to_shift",
                {"create": {"feature_1_shift_7", "feature_2_shift_2"}, "remove": {"feature_1", "feature_2"}},
            ),
            (
                LambdaTransform(in_column="target", transform_func=lambda x: x + 1, inplace=False, out_column="res"),
                "regular_ts",
                {"create": {"res"}},
            ),
            (
                LambdaTransform(
                    in_column="target",
                    transform_func=lambda x: x + 1,
                    inverse_transform_func=lambda x: x - 1,
                    inplace=True,
                ),
                "regular_ts",
                {"change": {"target"}},
            ),
            (LimitTransform(in_column="target"), "regular_ts", {}),
            (LimitTransform(in_column="target", lower_bound=-50, upper_bound=50), "regular_ts", {"change": {"target"}}),
            (LogTransform(in_column="target", inplace=False, out_column="res"), "positive_ts", {"create": {"res"}}),
            (LogTransform(in_column="target", inplace=True), "positive_ts", {"change": {"target"}}),
            (
                DifferencingTransform(in_column="target", inplace=False, out_column="res"),
                "regular_ts",
                {"create": {"res"}},
            ),
            (DifferencingTransform(in_column="target", inplace=True), "regular_ts", {"change": {"target"}}),
            (MADTransform(in_column="target", window=7, out_column="res"), "regular_ts", {"create": {"res"}}),
            (MaxTransform(in_column="target", window=7, out_column="res"), "regular_ts", {"create": {"res"}}),
            (MeanTransform(in_column="target", window=7, out_column="res"), "regular_ts", {"create": {"res"}}),
            (MedianTransform(in_column="target", window=7, out_column="res"), "regular_ts", {"create": {"res"}}),
            (
                MinMaxDifferenceTransform(in_column="target", window=7, out_column="res"),
                "regular_ts",
                {"create": {"res"}},
            ),
            (MinTransform(in_column="target", window=7, out_column="res"), "regular_ts", {"create": {"res"}}),
            (
                QuantileTransform(in_column="target", quantile=0.9, window=7, out_column="res"),
                "regular_ts",
                {"create": {"res"}},
            ),
            (StdTransform(in_column="target", window=7, out_column="res"), "regular_ts", {"create": {"res"}}),
            (SumTransform(in_column="target", window=7, out_column="res"), "regular_ts", {"create": {"res"}}),
            (
                BoxCoxTransform(in_column="target", mode="per-segment", inplace=False, out_column="res"),
                "positive_ts",
                {"create": {"res_target"}},
            ),
            (
                BoxCoxTransform(in_column="target", mode="per-segment", inplace=True),
                "positive_ts",
                {"change": {"target"}},
            ),
            (
                BoxCoxTransform(in_column="target", mode="macro", inplace=False, out_column="res"),
                "positive_ts",
                {"create": {"res_target"}},
            ),
            (BoxCoxTransform(in_column="target", mode="macro", inplace=True), "positive_ts", {"change": {"target"}}),
            (
                MaxAbsScalerTransform(in_column="target", mode="per-segment", inplace=False, out_column="res"),
                "regular_ts",
                {"create": {"res_target"}},
            ),
            (
                MaxAbsScalerTransform(in_column="target", mode="per-segment", inplace=True),
                "regular_ts",
                {"change": {"target"}},
            ),
            (
                MaxAbsScalerTransform(in_column="target", mode="macro", inplace=False, out_column="res"),
                "regular_ts",
                {"create": {"res_target"}},
            ),
            (
                MaxAbsScalerTransform(in_column="target", mode="macro", inplace=True),
                "regular_ts",
                {"change": {"target"}},
            ),
            (
                MinMaxScalerTransform(in_column="target", mode="per-segment", inplace=False, out_column="res"),
                "regular_ts",
                {"create": {"res_target"}},
            ),
            (
                MinMaxScalerTransform(in_column="target", mode="per-segment", inplace=True),
                "regular_ts",
                {"change": {"target"}},
            ),
            (
                MinMaxScalerTransform(in_column="target", mode="macro", inplace=False, out_column="res"),
                "regular_ts",
                {"create": {"res_target"}},
            ),
            (
                MinMaxScalerTransform(in_column="target", mode="macro", inplace=True),
                "regular_ts",
                {"change": {"target"}},
            ),
            (
                RobustScalerTransform(in_column="target", mode="per-segment", inplace=False, out_column="res"),
                "regular_ts",
                {"create": {"res_target"}},
            ),
            (
                RobustScalerTransform(in_column="target", mode="per-segment", inplace=True),
                "regular_ts",
                {"change": {"target"}},
            ),
            (
                RobustScalerTransform(in_column="target", mode="macro", inplace=False, out_column="res"),
                "regular_ts",
                {"create": {"res_target"}},
            ),
            (
                RobustScalerTransform(in_column="target", mode="macro", inplace=True),
                "regular_ts",
                {"change": {"target"}},
            ),
            (
                StandardScalerTransform(in_column="target", mode="per-segment", inplace=False, out_column="res"),
                "regular_ts",
                {"create": {"res_target"}},
            ),
            (
                StandardScalerTransform(in_column="target", mode="per-segment", inplace=True),
                "regular_ts",
                {"change": {"target"}},
            ),
            (
                StandardScalerTransform(in_column="target", mode="macro", inplace=False, out_column="res"),
                "regular_ts",
                {"create": {"res_target"}},
            ),
            (
                StandardScalerTransform(in_column="target", mode="macro", inplace=True),
                "regular_ts",
                {"change": {"target"}},
            ),
            (
                YeoJohnsonTransform(in_column="target", mode="per-segment", inplace=False, out_column="res"),
                "regular_ts",
                {"create": {"res_target"}},
            ),
            (
                YeoJohnsonTransform(in_column="target", mode="per-segment", inplace=True),
                "regular_ts",
                {"change": {"target"}},
            ),
            (
                YeoJohnsonTransform(in_column="target", mode="macro", inplace=False, out_column="res"),
                "regular_ts",
                {"create": {"res_target"}},
            ),
            (YeoJohnsonTransform(in_column="target", mode="macro", inplace=True), "regular_ts", {"change": {"target"}}),
            # missing_values
            (
                ResampleWithDistributionTransform(
                    in_column="regressor_exog", distribution_column="target", inplace=False, out_column="res"
                ),
                "ts_to_resample",
                {"create": {"res"}},
            ),
            (
                ResampleWithDistributionTransform(
                    in_column="regressor_exog", distribution_column="target", inplace=True
                ),
                "ts_to_resample",
                {"change": {"regressor_exog"}},
            ),
            # this behaviour can be unexpected for someone
            (TimeSeriesImputerTransform(in_column="target", strategy="constant"), "ts_to_fill", {}),
            (TimeSeriesImputerTransform(in_column="target", strategy="forward_fill"), "ts_to_fill", {}),
            (TimeSeriesImputerTransform(in_column="target", strategy="mean"), "ts_to_fill", {}),
            (TimeSeriesImputerTransform(in_column="target", strategy="seasonal"), "ts_to_fill", {}),
            (TimeSeriesImputerTransform(in_column="target", strategy="running_mean"), "ts_to_fill", {}),
            (TimeSeriesImputerTransform(in_column="target", strategy="seasonal_nonautoreg"), "ts_to_fill", {}),
            # outliers
            (DensityOutliersTransform(in_column="target"), "ts_with_outliers", {}),
            (MedianOutliersTransform(in_column="target"), "ts_with_outliers", {}),
            (PredictionIntervalOutliersTransform(in_column="target", model=ProphetModel), "ts_with_outliers", {}),
            # timestamp
            (
                DateFlagsTransform(out_column="res"),
                "regular_ts",
                {"create": {"res_day_number_in_week", "res_day_number_in_month", "res_is_weekend"}},
            ),
            (
                DateFlagsTransform(out_column="res", in_column="external_timestamp"),
                "ts_with_external_timestamp",
                {"create": {"res_day_number_in_week", "res_day_number_in_month", "res_is_weekend"}},
            ),
            (
                FourierTransform(period=7, order=2, out_column="res"),
                "regular_ts",
                {"create": {"res_1", "res_2", "res_3", "res_4"}},
            ),
            (
                FourierTransform(period=7, order=2, out_column="res", in_column="external_timestamp"),
                "ts_with_external_timestamp",
                {"create": {"res_1", "res_2", "res_3", "res_4"}},
            ),
            (
                FourierTransform(period=7, order=2, out_column="res", in_column="external_timestamp"),
                "ts_with_external_int_timestamp",
                {"create": {"res_1", "res_2", "res_3", "res_4"}},
            ),
            (HolidayTransform(out_column="res", mode="binary"), "regular_ts", {"create": {"res"}}),
            (
                HolidayTransform(out_column="res", mode="binary", in_column="external_timestamp"),
                "ts_with_external_timestamp",
                {"create": {"res"}},
            ),
            (HolidayTransform(out_column="res", mode="category"), "regular_ts", {"create": {"res"}}),
            (
                HolidayTransform(out_column="res", mode="category", in_column="external_timestamp"),
                "ts_with_external_timestamp",
                {"create": {"res"}},
            ),
            (HolidayTransform(out_column="res", mode="days_count"), "regular_ts_one_month", {"create": {"res"}}),
            (
                HolidayTransform(out_column="res", mode="days_count", in_column="external_timestamp"),
                "ts_with_external_timestamp_one_month",
                {"create": {"res"}},
            ),
            (SpecialDaysTransform(), "regular_ts", {"create": {"anomaly_weekdays", "anomaly_monthdays"}}),
            (
                SpecialDaysTransform(in_column="external_timestamp"),
                "ts_with_external_timestamp",
                {"create": {"anomaly_weekdays", "anomaly_monthdays"}},
            ),
            (
                TimeFlagsTransform(out_column="res"),
                "regular_ts",
                {"create": {"res_minute_in_hour_number", "res_hour_number"}},
            ),
            (
                TimeFlagsTransform(out_column="res", in_column="external_timestamp"),
                "ts_with_external_timestamp",
                {"create": {"res_minute_in_hour_number", "res_hour_number"}},
            ),
            (
                EventTransform(in_column="holiday", out_column="holiday", n_pre=1, n_post=1),
                "ts_with_binary_exog",
                {"create": {"holiday_pre", "holiday_post"}},
            ),
            (
                EventTransform(in_column="holiday", out_column="holiday", n_pre=1, n_post=1, mode="distance"),
                "ts_with_binary_exog",
                {"create": {"holiday_pre", "holiday_post"}},
            ),
        ],
    )
    def test_transform_future_with_target(self, transform, dataset_name, expected_changes, request):
        ts = request.getfixturevalue(dataset_name)
        self._test_transform_future_with_target(ts, transform, expected_changes=expected_changes)


class TestTransformFutureWithoutTarget:
    """Test transform on future dataset with unknown target.

    Expected that transformation creates columns, removes columns and changes values.
    """

    def _test_transform_future_without_target(self, ts, transform, expected_changes, gap_size=28, transform_size=7):
        # prepare data
        train_ts, future_ts = ts.train_test_split(test_size=gap_size)

        # fit
        transform.fit(train_ts)

        # prepare ts without transform
        test_ts = future_ts.make_future(future_steps=transform_size)

        # transform
        transformed_test_ts = future_ts.make_future(future_steps=transform_size, transforms=[transform])

        # check
        assert_column_changes(ts_1=test_ts, ts_2=transformed_test_ts, expected_changes=expected_changes)

    @pytest.mark.parametrize(
        "transform, dataset_name, expected_changes",
        [
            # decomposition
            (
                ChangePointsSegmentationTransform(
                    in_column="target",
                    change_points_model=RupturesChangePointsModel(change_points_model=Binseg(), n_bkps=5),
                    out_column="res",
                ),
                "regular_ts",
                {"create": {"res"}},
            ),
            (
                ChangePointsTrendTransform(in_column="target"),
                "regular_ts",
                {},
            ),
            (
                ChangePointsTrendTransform(in_column="positive"),
                "ts_with_exog",
                {"change": {"positive"}},
            ),
            (
                ChangePointsLevelTransform(in_column="target"),
                "regular_ts",
                {},
            ),
            (
                ChangePointsLevelTransform(in_column="positive"),
                "ts_with_exog",
                {"change": {"positive"}},
            ),
            (LinearTrendTransform(in_column="target"), "regular_ts", {}),
            (LinearTrendTransform(in_column="positive"), "ts_with_exog", {"change": {"positive"}}),
            (TheilSenTrendTransform(in_column="target"), "regular_ts", {}),
            (TheilSenTrendTransform(in_column="positive"), "ts_with_exog", {"change": {"positive"}}),
            (STLTransform(in_column="target", period=7), "regular_ts", {}),
            (STLTransform(in_column="positive", period=7), "ts_with_exog", {"change": {"positive"}}),
            (DeseasonalityTransform(in_column="target", period=7), "regular_ts", {}),
            (DeseasonalityTransform(in_column="positive", period=7), "ts_with_exog", {"change": {"positive"}}),
            (
                TrendTransform(
                    in_column="target",
                    change_points_model=RupturesChangePointsModel(change_points_model=Binseg(), n_bkps=5),
                    out_column="res",
                ),
                "regular_ts",
                {"create": {"res"}},
            ),
            # embeddings
            (
                EmbeddingSegmentTransform(
                    in_columns=["target"],
                    embedding_model=TS2VecEmbeddingModel(input_dims=1, output_dims=2),
                    training_params={"n_epochs": 1},
                    out_column="emb",
                ),
                "regular_ts",
                {"create": {"emb_0", "emb_1"}},
            ),
            (
                EmbeddingSegmentTransform(
                    in_columns=["target"],
                    embedding_model=TSTCCEmbeddingModel(input_dims=1, output_dims=2),
                    training_params={"n_epochs": 1},
                    out_column="emb",
                ),
                "regular_ts",
                {"create": {"emb_0", "emb_1"}},
            ),
            (
                EmbeddingWindowTransform(
                    in_columns=["target"],
                    embedding_model=TS2VecEmbeddingModel(input_dims=1, output_dims=2),
                    training_params={"n_epochs": 1},
                    out_column="emb",
                ),
                "regular_ts",
                {"create": {"emb_0", "emb_1"}},
            ),
            (
                EmbeddingWindowTransform(
                    in_columns=["target"],
                    embedding_model=TSTCCEmbeddingModel(input_dims=1, output_dims=2),
                    training_params={"n_epochs": 1},
                    out_column="emb",
                ),
                "regular_ts",
                {"create": {"emb_0", "emb_1"}},
            ),
            # encoders
            (LabelEncoderTransform(in_column="weekday", out_column="res"), "ts_with_exog", {"create": {"res"}}),
            (
                OneHotEncoderTransform(in_column="weekday", out_column="res"),
                "ts_with_exog",
                {"create": {"res_0", "res_1", "res_2", "res_3", "res_4", "res_5", "res_6"}},
            ),
            (MeanSegmentEncoderTransform(), "regular_ts", {"create": {"segment_mean"}}),
            (SegmentEncoderTransform(), "regular_ts", {"create": {"segment_code"}}),
            # feature_selection
            (FilterFeaturesTransform(exclude=["year"]), "ts_with_exog", {"remove": {"year"}}),
            (
                GaleShapleyFeatureSelectionTransform(relevance_table=StatisticsRelevanceTable(), top_k=2),
                "ts_with_exog",
                {"remove": {"month", "year", "weekday"}},
            ),
            (
                MRMRFeatureSelectionTransform(
                    relevance_table=StatisticsRelevanceTable(), top_k=2, fast_redundancy=True
                ),
                "ts_with_exog",
                {"remove": {"weekday", "monthday", "positive"}},
            ),
            (
                MRMRFeatureSelectionTransform(
                    relevance_table=StatisticsRelevanceTable(), top_k=2, fast_redundancy=False
                ),
                "ts_with_exog",
                {"remove": {"weekday", "monthday", "positive"}},
            ),
            (
                TreeFeatureSelectionTransform(model=DecisionTreeRegressor(random_state=42), top_k=2),
                "ts_with_exog",
                {"remove": {"year", "month", "weekday"}},
            ),
            # math
            (
                AddConstTransform(in_column="target", value=1, inplace=False, out_column="res"),
                "regular_ts",
                {"create": {"res"}},
            ),
            (AddConstTransform(in_column="target", value=1, inplace=True), "regular_ts", {}),
            (AddConstTransform(in_column="positive", value=1, inplace=True), "ts_with_exog", {"change": {"positive"}}),
            (
                BinaryOperationTransform(
                    left_column="positive", right_column="target", operator="+", out_column="positive"
                ),
                "ts_with_exog",
                {"change": {"positive"}},
            ),
            (
                BinaryOperationTransform(
                    left_column="positive", right_column="target", operator="+", out_column="new_col"
                ),
                "ts_with_exog",
                {"create": {"new_col"}},
            ),
            (
                LagTransform(in_column="target", lags=[1, 2, 3], out_column="res"),
                "regular_ts",
                {"create": {"res_1", "res_2", "res_3"}},
            ),
            (
                ExogShiftTransform(lag="auto", horizon=35),
                "ts_with_exog_to_shift",
                {"create": {"feature_1_shift_7", "feature_2_shift_2"}, "remove": {"feature_1", "feature_2"}},
            ),
            (
                LambdaTransform(in_column="target", transform_func=lambda x: x + 1, inplace=False, out_column="res"),
                "regular_ts",
                {"create": {"res"}},
            ),
            (
                LambdaTransform(
                    in_column="target",
                    transform_func=lambda x: x + 1,
                    inverse_transform_func=lambda x: x - 1,
                    inplace=True,
                ),
                "regular_ts",
                {},
            ),
            (
                LambdaTransform(
                    in_column="positive",
                    transform_func=lambda x: x + 1,
                    inverse_transform_func=lambda x: x - 1,
                    inplace=True,
                ),
                "ts_with_exog",
                {"change": {"positive"}},
            ),
            (LimitTransform(in_column="target"), "regular_ts", {}),
            (LimitTransform(in_column="positive"), "ts_with_exog", {}),
            (
                LimitTransform(in_column="positive", lower_bound=-50, upper_bound=50),
                "ts_with_exog",
                {"change": {"positive"}},
            ),
            (LogTransform(in_column="target", inplace=False, out_column="res"), "positive_ts", {"create": {"res"}}),
            (LogTransform(in_column="target", inplace=True), "positive_ts", {}),
            (LogTransform(in_column="positive", inplace=True), "ts_with_exog", {"change": {"positive"}}),
            (
                DifferencingTransform(in_column="target", inplace=False, out_column="res"),
                "regular_ts",
                {"create": {"res"}},
            ),
            (DifferencingTransform(in_column="target", inplace=True), "regular_ts", {}),
            (DifferencingTransform(in_column="positive", inplace=True), "ts_with_exog", {"change": {"positive"}}),
            (MADTransform(in_column="target", window=14, out_column="res"), "regular_ts", {"create": {"res"}}),
            (MaxTransform(in_column="target", window=14, out_column="res"), "regular_ts", {"create": {"res"}}),
            (MeanTransform(in_column="target", window=14, out_column="res"), "regular_ts", {"create": {"res"}}),
            (MedianTransform(in_column="target", window=14, out_column="res"), "regular_ts", {"create": {"res"}}),
            (
                MinMaxDifferenceTransform(in_column="target", window=14, out_column="res"),
                "regular_ts",
                {"create": {"res"}},
            ),
            (MinTransform(in_column="target", window=14, out_column="res"), "regular_ts", {"create": {"res"}}),
            (
                QuantileTransform(in_column="target", quantile=0.9, window=14, out_column="res"),
                "regular_ts",
                {"create": {"res"}},
            ),
            (StdTransform(in_column="target", window=14, out_column="res"), "regular_ts", {"create": {"res"}}),
            (SumTransform(in_column="target", window=14, out_column="res"), "regular_ts", {"create": {"res"}}),
            (
                BoxCoxTransform(in_column="target", mode="per-segment", inplace=False, out_column="res"),
                "positive_ts",
                {"create": {"res_target"}},
            ),
            (BoxCoxTransform(in_column="target", mode="per-segment", inplace=True), "positive_ts", {}),
            (
                BoxCoxTransform(in_column="positive", mode="per-segment", inplace=True),
                "ts_with_exog",
                {"change": {"positive"}},
            ),
            (
                BoxCoxTransform(in_column="target", mode="macro", inplace=False, out_column="res"),
                "positive_ts",
                {"create": {"res_target"}},
            ),
            (BoxCoxTransform(in_column="target", mode="macro", inplace=True), "positive_ts", {}),
            (
                BoxCoxTransform(in_column="positive", mode="macro", inplace=True),
                "ts_with_exog",
                {"change": {"positive"}},
            ),
            (
                MaxAbsScalerTransform(in_column="target", mode="per-segment", inplace=False, out_column="res"),
                "regular_ts",
                {"create": {"res_target"}},
            ),
            (MaxAbsScalerTransform(in_column="target", mode="per-segment", inplace=True), "regular_ts", {}),
            (
                MaxAbsScalerTransform(in_column="positive", mode="per-segment", inplace=True),
                "ts_with_exog",
                {"change": {"positive"}},
            ),
            (
                MaxAbsScalerTransform(in_column="target", mode="macro", inplace=False, out_column="res"),
                "regular_ts",
                {"create": {"res_target"}},
            ),
            (
                MaxAbsScalerTransform(in_column="target", mode="macro", inplace=True),
                "regular_ts",
                {},
            ),
            (
                MaxAbsScalerTransform(in_column="positive", mode="macro", inplace=True),
                "ts_with_exog",
                {"change": {"positive"}},
            ),
            (
                MinMaxScalerTransform(in_column="target", mode="per-segment", inplace=False, out_column="res"),
                "regular_ts",
                {"create": {"res_target"}},
            ),
            (MinMaxScalerTransform(in_column="target", mode="per-segment", inplace=True), "regular_ts", {}),
            (
                MinMaxScalerTransform(in_column="positive", mode="per-segment", inplace=True),
                "ts_with_exog",
                {"change": {"positive"}},
            ),
            (
                MinMaxScalerTransform(in_column="target", mode="macro", inplace=False, out_column="res"),
                "regular_ts",
                {"create": {"res_target"}},
            ),
            (
                MinMaxScalerTransform(in_column="target", mode="macro", inplace=True),
                "regular_ts",
                {},
            ),
            (
                MinMaxScalerTransform(in_column="positive", mode="macro", inplace=True),
                "ts_with_exog",
                {"change": {"positive"}},
            ),
            (
                RobustScalerTransform(in_column="target", mode="per-segment", inplace=False, out_column="res"),
                "regular_ts",
                {"create": {"res_target"}},
            ),
            (RobustScalerTransform(in_column="target", mode="per-segment", inplace=True), "regular_ts", {}),
            (
                RobustScalerTransform(in_column="positive", mode="per-segment", inplace=True),
                "ts_with_exog",
                {"change": {"positive"}},
            ),
            (
                RobustScalerTransform(in_column="target", mode="macro", inplace=False, out_column="res"),
                "regular_ts",
                {"create": {"res_target"}},
            ),
            (
                RobustScalerTransform(in_column="target", mode="macro", inplace=True),
                "regular_ts",
                {},
            ),
            (
                RobustScalerTransform(in_column="positive", mode="macro", inplace=True),
                "ts_with_exog",
                {"change": {"positive"}},
            ),
            (
                StandardScalerTransform(in_column="target", mode="per-segment", inplace=False, out_column="res"),
                "regular_ts",
                {"create": {"res_target"}},
            ),
            (StandardScalerTransform(in_column="target", mode="per-segment", inplace=True), "regular_ts", {}),
            (
                StandardScalerTransform(in_column="positive", mode="per-segment", inplace=True),
                "ts_with_exog",
                {"change": {"positive"}},
            ),
            (
                StandardScalerTransform(in_column="target", mode="macro", inplace=False, out_column="res"),
                "regular_ts",
                {"create": {"res_target"}},
            ),
            (
                StandardScalerTransform(in_column="target", mode="macro", inplace=True),
                "regular_ts",
                {},
            ),
            (
                StandardScalerTransform(in_column="positive", mode="macro", inplace=True),
                "ts_with_exog",
                {"change": {"positive"}},
            ),
            (
                YeoJohnsonTransform(in_column="target", mode="per-segment", inplace=False, out_column="res"),
                "regular_ts",
                {"create": {"res_target"}},
            ),
            (YeoJohnsonTransform(in_column="target", mode="per-segment", inplace=True), "regular_ts", {}),
            (
                YeoJohnsonTransform(in_column="positive", mode="per-segment", inplace=True),
                "ts_with_exog",
                {"change": {"positive"}},
            ),
            (
                YeoJohnsonTransform(in_column="target", mode="macro", inplace=False, out_column="res"),
                "regular_ts",
                {"create": {"res_target"}},
            ),
            (YeoJohnsonTransform(in_column="target", mode="macro", inplace=True), "regular_ts", {}),
            (
                YeoJohnsonTransform(in_column="positive", mode="macro", inplace=True),
                "ts_with_exog",
                {"change": {"positive"}},
            ),
            # missing_values
            (
                ResampleWithDistributionTransform(
                    in_column="regressor_exog", distribution_column="target", inplace=False, out_column="res"
                ),
                "ts_to_resample",
                {"create": {"res"}},
            ),
            (
                ResampleWithDistributionTransform(
                    in_column="regressor_exog", distribution_column="target", inplace=True
                ),
                "ts_to_resample",
                {"change": {"regressor_exog"}},
            ),
            # (
            #     # this behaviour can be unexpected for someone
            #     TimeSeriesImputerTransform(in_column="target"),
            #     "ts_to_fill",
            #     {},
            # ),
            # this behaviour can be unexpected for someone
            (TimeSeriesImputerTransform(in_column="target", strategy="constant"), "ts_to_fill", {}),
            (TimeSeriesImputerTransform(in_column="target", strategy="forward_fill"), "ts_to_fill", {}),
            (TimeSeriesImputerTransform(in_column="target", strategy="mean"), "ts_to_fill", {}),
            (TimeSeriesImputerTransform(in_column="target", strategy="seasonal"), "ts_to_fill", {}),
            (TimeSeriesImputerTransform(in_column="target", strategy="running_mean"), "ts_to_fill", {}),
            (TimeSeriesImputerTransform(in_column="target", strategy="seasonal_nonautoreg"), "ts_to_fill", {}),
            # outliers
            (DensityOutliersTransform(in_column="target"), "ts_with_outliers", {}),
            (MedianOutliersTransform(in_column="target"), "ts_with_outliers", {}),
            (PredictionIntervalOutliersTransform(in_column="target", model=ProphetModel), "ts_with_outliers", {}),
            # timestamp
            (
                DateFlagsTransform(out_column="res"),
                "regular_ts",
                {"create": {"res_day_number_in_week", "res_day_number_in_month", "res_is_weekend"}},
            ),
            (
                DateFlagsTransform(out_column="res", in_column="external_timestamp"),
                "ts_with_external_timestamp",
                {"create": {"res_day_number_in_week", "res_day_number_in_month", "res_is_weekend"}},
            ),
            (
                FourierTransform(period=7, order=2, out_column="res"),
                "regular_ts",
                {"create": {"res_1", "res_2", "res_3", "res_4"}},
            ),
            (
                FourierTransform(period=7, order=2, out_column="res", in_column="external_timestamp"),
                "ts_with_external_timestamp",
                {"create": {"res_1", "res_2", "res_3", "res_4"}},
            ),
            (
                FourierTransform(period=7, order=2, out_column="res", in_column="external_timestamp"),
                "ts_with_external_int_timestamp",
                {"create": {"res_1", "res_2", "res_3", "res_4"}},
            ),
            (HolidayTransform(out_column="res", mode="binary"), "regular_ts", {"create": {"res"}}),
            (
                HolidayTransform(out_column="res", mode="binary", in_column="external_timestamp"),
                "ts_with_external_timestamp",
                {"create": {"res"}},
            ),
            (HolidayTransform(out_column="res", mode="category"), "regular_ts", {"create": {"res"}}),
            (
                HolidayTransform(out_column="res", mode="category", in_column="external_timestamp"),
                "ts_with_external_timestamp",
                {"create": {"res"}},
            ),
            (HolidayTransform(out_column="res", mode="days_count"), "regular_ts_one_month", {"create": {"res"}}),
            (
                HolidayTransform(out_column="res", mode="days_count", in_column="external_timestamp"),
                "ts_with_external_timestamp_one_month",
                {"create": {"res"}},
            ),
            (SpecialDaysTransform(), "regular_ts", {"create": {"anomaly_weekdays", "anomaly_monthdays"}}),
            (
                SpecialDaysTransform(in_column="external_timestamp"),
                "ts_with_external_timestamp",
                {"create": {"anomaly_weekdays", "anomaly_monthdays"}},
            ),
            (
                TimeFlagsTransform(out_column="res"),
                "regular_ts",
                {"create": {"res_minute_in_hour_number", "res_hour_number"}},
            ),
            (
                TimeFlagsTransform(out_column="res", in_column="external_timestamp"),
                "ts_with_external_timestamp",
                {"create": {"res_minute_in_hour_number", "res_hour_number"}},
            ),
            (
                EventTransform(in_column="holiday", out_column="holiday", n_pre=1, n_post=1),
                "ts_with_binary_exog",
                {"create": {"holiday_pre", "holiday_post"}},
            ),
            (
                EventTransform(in_column="holiday", out_column="holiday", n_pre=1, n_post=1, mode="distance"),
                "ts_with_binary_exog",
                {"create": {"holiday_pre", "holiday_post"}},
            ),
        ],
    )
    def test_transform_future_without_target(self, transform, dataset_name, expected_changes, request):
        ts = request.getfixturevalue(dataset_name)
        self._test_transform_future_without_target(ts, transform, expected_changes=expected_changes)<|MERGE_RESOLUTION|>--- conflicted
+++ resolved
@@ -61,14 +61,10 @@
 from etna.transforms import TrendTransform
 from etna.transforms import YeoJohnsonTransform
 from etna.transforms.decomposition import RupturesChangePointsModel
-<<<<<<< HEAD
 from etna.transforms.embeddings.models import TS2VecEmbeddingModel
 from etna.transforms.embeddings.models import TSTCCEmbeddingModel
-from tests.test_transforms.test_inference.common import find_columns_diff
-=======
 from tests.test_transforms.utils import assert_column_changes
 from tests.utils import convert_ts_to_int_timestamp
->>>>>>> 0b2112fe
 from tests.utils import select_segments_subset
 
 
@@ -127,6 +123,47 @@
                 ),
                 "regular_ts",
                 {"create": {"res"}},
+            ),
+            # embeddings
+            (
+                EmbeddingSegmentTransform(
+                    in_columns=["target"],
+                    embedding_model=TS2VecEmbeddingModel(input_dims=1, output_dims=2),
+                    training_params={"n_epochs": 1},
+                    out_column="emb"
+                ),
+                "regular_ts",
+                {"create": {"emb_0", "emb_1"}}
+            ),
+            (
+                EmbeddingSegmentTransform(
+                    in_columns=["target"],
+                    embedding_model=TSTCCEmbeddingModel(input_dims=1, output_dims=2, batch_size=2),
+                    training_params={"n_epochs": 1},
+                    out_column="emb"
+                ),
+                "regular_ts",
+                {"create": {"emb_0", "emb_1"}}
+            ),
+            (
+                EmbeddingWindowTransform(
+                    in_columns=["target"],
+                    embedding_model=TS2VecEmbeddingModel(input_dims=1, output_dims=2),
+                    training_params={"n_epochs": 1},
+                    out_column="emb"
+                ),
+                "regular_ts",
+                {"create": {"emb_0", "emb_1"}}
+            ),
+            (
+                EmbeddingWindowTransform(
+                    in_columns=["target"],
+                    embedding_model=TSTCCEmbeddingModel(input_dims=1, output_dims=2, batch_size=2),
+                    training_params={"n_epochs": 1},
+                    out_column="emb"
+                ),
+                "regular_ts",
+                {"create": {"emb_0", "emb_1"}}
             ),
             # encoders
             (LabelEncoderTransform(in_column="weekday", out_column="res"), "ts_with_exog", {"create": {"res"}}),
@@ -500,6 +537,47 @@
                 ),
                 "regular_ts",
                 {"create": {"res"}},
+            ),
+            # embeddings
+            (
+                EmbeddingSegmentTransform(
+                    in_columns=["target"],
+                    embedding_model=TS2VecEmbeddingModel(input_dims=1, output_dims=2),
+                    training_params={"n_epochs": 1},
+                    out_column="emb"
+                ),
+                "regular_ts",
+                {"create": {"emb_0", "emb_1"}}
+            ),
+            (
+                EmbeddingSegmentTransform(
+                    in_columns=["target"],
+                    embedding_model=TSTCCEmbeddingModel(input_dims=1, output_dims=2, batch_size=2),
+                    training_params={"n_epochs": 1},
+                    out_column="emb"
+                ),
+                "regular_ts",
+                {"create": {"emb_0", "emb_1"}}
+            ),
+            (
+                EmbeddingWindowTransform(
+                    in_columns=["target"],
+                    embedding_model=TS2VecEmbeddingModel(input_dims=1, output_dims=2),
+                    training_params={"n_epochs": 1},
+                    out_column="emb"
+                ),
+                "regular_ts",
+                {"create": {"emb_0", "emb_1"}}
+            ),
+            (
+                EmbeddingWindowTransform(
+                    in_columns=["target"],
+                    embedding_model=TSTCCEmbeddingModel(input_dims=1, output_dims=2, batch_size=2),
+                    training_params={"n_epochs": 1},
+                    out_column="emb"
+                ),
+                "regular_ts",
+                {"create": {"emb_0", "emb_1"}}
             ),
             # encoders
             (LabelEncoderTransform(in_column="weekday", out_column="res"), "ts_with_exog", {"create": {"res"}}),

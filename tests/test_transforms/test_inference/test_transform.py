from copy import deepcopy

import pandas as pd
import pytest
from pandas.testing import assert_frame_equal
from ruptures import Binseg
from sklearn.tree import DecisionTreeRegressor

from etna.analysis import StatisticsRelevanceTable
from etna.models import ProphetModel
from etna.transforms import AddConstTransform
from etna.transforms import BoxCoxTransform
from etna.transforms import ChangePointsLevelTransform
from etna.transforms import ChangePointsSegmentationTransform
from etna.transforms import ChangePointsTrendTransform
from etna.transforms import DateFlagsTransform
from etna.transforms import DensityOutliersTransform
from etna.transforms import DeseasonalityTransform
from etna.transforms import DifferencingTransform
from etna.transforms import EventTransform
from etna.transforms import FilterFeaturesTransform
from etna.transforms import FourierTransform
from etna.transforms import GaleShapleyFeatureSelectionTransform
from etna.transforms import HolidayTransform
from etna.transforms import LabelEncoderTransform
from etna.transforms import LagTransform
from etna.transforms import LambdaTransform
from etna.transforms import LimitTransform
from etna.transforms import LinearTrendTransform
from etna.transforms import LogTransform
from etna.transforms import MADTransform
from etna.transforms import MaxAbsScalerTransform
from etna.transforms import MaxTransform
from etna.transforms import MeanSegmentEncoderTransform
from etna.transforms import MeanTransform
from etna.transforms import MedianOutliersTransform
from etna.transforms import MedianTransform
from etna.transforms import MinMaxDifferenceTransform
from etna.transforms import MinMaxScalerTransform
from etna.transforms import MinTransform
from etna.transforms import MRMRFeatureSelectionTransform
from etna.transforms import OneHotEncoderTransform
from etna.transforms import PredictionIntervalOutliersTransform
from etna.transforms import QuantileTransform
from etna.transforms import ResampleWithDistributionTransform
from etna.transforms import RobustScalerTransform
from etna.transforms import SegmentEncoderTransform
from etna.transforms import SpecialDaysTransform
from etna.transforms import StandardScalerTransform
from etna.transforms import StdTransform
from etna.transforms import STLTransform
from etna.transforms import SumTransform
from etna.transforms import TheilSenTrendTransform
from etna.transforms import TimeFlagsTransform
from etna.transforms import TimeSeriesImputerTransform
from etna.transforms import TreeFeatureSelectionTransform
from etna.transforms import TrendTransform
from etna.transforms import YeoJohnsonTransform
from etna.transforms.decomposition import RupturesChangePointsModel
from tests.test_transforms.utils import assert_column_changes
from tests.utils import convert_ts_to_int_timestamp
from tests.utils import select_segments_subset
from tests.utils import to_be_fixed


class TestTransformTrain:
    """Test transform on train dataset.

    Expected that transformation creates columns, removes columns and changes values.
    """

    def _test_transform_train(self, ts, transform, expected_changes):
        # prepare data
        train_ts = deepcopy(ts)
        test_ts = deepcopy(ts)

        # fit
        transform.fit(train_ts)

        # transform
        transformed_test_ts = transform.transform(deepcopy(test_ts))

        # check
        assert_column_changes(ts_1=test_ts, ts_2=transformed_test_ts, expected_changes=expected_changes)

    @pytest.mark.parametrize(
        "transform, dataset_name, expected_changes",
        [
            # decomposition
            (
                ChangePointsSegmentationTransform(
                    in_column="target",
                    change_points_model=RupturesChangePointsModel(change_points_model=Binseg(), n_bkps=5),
                    out_column="res",
                ),
                "regular_ts",
                {"create": {"res"}},
            ),
            (
                ChangePointsTrendTransform(in_column="target"),
                "regular_ts",
                {"change": {"target"}},
            ),
            (
                ChangePointsLevelTransform(in_column="target"),
                "regular_ts",
                {"change": {"target"}},
            ),
            (LinearTrendTransform(in_column="target"), "regular_ts", {"change": {"target"}}),
            (TheilSenTrendTransform(in_column="target"), "regular_ts", {"change": {"target"}}),
            (STLTransform(in_column="target", period=7), "regular_ts", {"change": {"target"}}),
            (DeseasonalityTransform(in_column="target", period=7), "regular_ts", {"change": {"target"}}),
            (
                TrendTransform(
                    in_column="target",
                    change_points_model=RupturesChangePointsModel(change_points_model=Binseg(), n_bkps=5),
                    out_column="res",
                ),
                "regular_ts",
                {"create": {"res"}},
            ),
            # encoders
            (LabelEncoderTransform(in_column="weekday", out_column="res"), "ts_with_exog", {"create": {"res"}}),
            (
                OneHotEncoderTransform(in_column="weekday", out_column="res"),
                "ts_with_exog",
                {"create": {"res_0", "res_1", "res_2", "res_3", "res_4", "res_5", "res_6"}},
            ),
            (MeanSegmentEncoderTransform(), "regular_ts", {"create": {"segment_mean"}}),
            (SegmentEncoderTransform(), "regular_ts", {"create": {"segment_code"}}),
            # feature_selection
            (FilterFeaturesTransform(exclude=["year"]), "ts_with_exog", {"remove": {"year"}}),
            (
                GaleShapleyFeatureSelectionTransform(relevance_table=StatisticsRelevanceTable(), top_k=2),
                "ts_with_exog",
                {"remove": {"month", "year", "weekday"}},
            ),
            (
                MRMRFeatureSelectionTransform(
                    relevance_table=StatisticsRelevanceTable(), top_k=2, fast_redundancy=True
                ),
                "ts_with_exog",
                {"remove": {"weekday", "monthday", "positive"}},
            ),
            (
                MRMRFeatureSelectionTransform(
                    relevance_table=StatisticsRelevanceTable(), top_k=2, fast_redundancy=False
                ),
                "ts_with_exog",
                {"remove": {"weekday", "monthday", "positive"}},
            ),
            (
                TreeFeatureSelectionTransform(model=DecisionTreeRegressor(random_state=42), top_k=2),
                "ts_with_exog",
                {"remove": {"month", "monthday", "year"}},
            ),
            # math
            (
                AddConstTransform(in_column="target", value=1, inplace=False, out_column="res"),
                "regular_ts",
                {"create": {"res"}},
            ),
            (AddConstTransform(in_column="target", value=1, inplace=True), "regular_ts", {"change": {"target"}}),
            (
                LagTransform(in_column="target", lags=[1, 2, 3], out_column="res"),
                "regular_ts",
                {"create": {"res_1", "res_2", "res_3"}},
            ),
            (
                LambdaTransform(in_column="target", transform_func=lambda x: x + 1, inplace=False, out_column="res"),
                "regular_ts",
                {"create": {"res"}},
            ),
            (
                LambdaTransform(
                    in_column="target",
                    transform_func=lambda x: x + 1,
                    inverse_transform_func=lambda x: x - 1,
                    inplace=True,
                ),
                "regular_ts",
                {"change": {"target"}},
            ),
            (LimitTransform(in_column="target"), "regular_ts", {}),
            (LimitTransform(in_column="target", lower_bound=-50, upper_bound=50), "regular_ts", {"change": {"target"}}),
            (LogTransform(in_column="target", inplace=False, out_column="res"), "positive_ts", {"create": {"res"}}),
            (LogTransform(in_column="target", inplace=True), "positive_ts", {"change": {"target"}}),
            (
                DifferencingTransform(in_column="target", inplace=False, out_column="res"),
                "regular_ts",
                {"create": {"res"}},
            ),
            (DifferencingTransform(in_column="target", inplace=True), "regular_ts", {"change": {"target"}}),
            (MADTransform(in_column="target", window=14, out_column="res"), "regular_ts", {"create": {"res"}}),
            (MaxTransform(in_column="target", window=14, out_column="res"), "regular_ts", {"create": {"res"}}),
            (MeanTransform(in_column="target", window=14, out_column="res"), "regular_ts", {"create": {"res"}}),
            (MedianTransform(in_column="target", window=14, out_column="res"), "regular_ts", {"create": {"res"}}),
            (
                MinMaxDifferenceTransform(in_column="target", window=14, out_column="res"),
                "regular_ts",
                {"create": {"res"}},
            ),
            (MinTransform(in_column="target", window=14, out_column="res"), "regular_ts", {"create": {"res"}}),
            (
                QuantileTransform(in_column="target", quantile=0.9, window=14, out_column="res"),
                "regular_ts",
                {"create": {"res"}},
            ),
            (StdTransform(in_column="target", window=14, out_column="res"), "regular_ts", {"create": {"res"}}),
            (SumTransform(in_column="target", window=14, out_column="res"), "regular_ts", {"create": {"res"}}),
            (
                BoxCoxTransform(in_column="target", mode="per-segment", inplace=False, out_column="res"),
                "positive_ts",
                {"create": {"res_target"}},
            ),
            (
                BoxCoxTransform(in_column="target", mode="per-segment", inplace=True),
                "positive_ts",
                {"change": {"target"}},
            ),
            (
                BoxCoxTransform(in_column="target", mode="macro", inplace=False, out_column="res"),
                "positive_ts",
                {"create": {"res_target"}},
            ),
            (BoxCoxTransform(in_column="target", mode="macro", inplace=True), "positive_ts", {"change": {"target"}}),
            (
                MaxAbsScalerTransform(in_column="target", mode="per-segment", inplace=False, out_column="res"),
                "regular_ts",
                {"create": {"res_target"}},
            ),
            (
                MaxAbsScalerTransform(in_column="target", mode="per-segment", inplace=True),
                "regular_ts",
                {"change": {"target"}},
            ),
            (
                MaxAbsScalerTransform(in_column="target", mode="macro", inplace=False, out_column="res"),
                "regular_ts",
                {"create": {"res_target"}},
            ),
            (
                MaxAbsScalerTransform(in_column="target", mode="macro", inplace=True),
                "regular_ts",
                {"change": {"target"}},
            ),
            (
                MinMaxScalerTransform(in_column="target", mode="per-segment", inplace=False, out_column="res"),
                "regular_ts",
                {"create": {"res_target"}},
            ),
            (
                MinMaxScalerTransform(in_column="target", mode="per-segment", inplace=True),
                "regular_ts",
                {"change": {"target"}},
            ),
            (
                MinMaxScalerTransform(in_column="target", mode="macro", inplace=False, out_column="res"),
                "regular_ts",
                {"create": {"res_target"}},
            ),
            (
                MinMaxScalerTransform(in_column="target", mode="macro", inplace=True),
                "regular_ts",
                {"change": {"target"}},
            ),
            (
                RobustScalerTransform(in_column="target", mode="per-segment", inplace=False, out_column="res"),
                "regular_ts",
                {"create": {"res_target"}},
            ),
            (
                RobustScalerTransform(in_column="target", mode="per-segment", inplace=True),
                "regular_ts",
                {"change": {"target"}},
            ),
            (
                RobustScalerTransform(in_column="target", mode="macro", inplace=False, out_column="res"),
                "regular_ts",
                {"create": {"res_target"}},
            ),
            (
                RobustScalerTransform(in_column="target", mode="macro", inplace=True),
                "regular_ts",
                {"change": {"target"}},
            ),
            (
                StandardScalerTransform(in_column="target", mode="per-segment", inplace=False, out_column="res"),
                "regular_ts",
                {"create": {"res_target"}},
            ),
            (
                StandardScalerTransform(in_column="target", mode="per-segment", inplace=True),
                "regular_ts",
                {"change": {"target"}},
            ),
            (
                StandardScalerTransform(in_column="target", mode="macro", inplace=False, out_column="res"),
                "regular_ts",
                {"create": {"res_target"}},
            ),
            (
                StandardScalerTransform(in_column="target", mode="macro", inplace=True),
                "regular_ts",
                {"change": {"target"}},
            ),
            (
                YeoJohnsonTransform(in_column="target", mode="per-segment", inplace=False, out_column="res"),
                "regular_ts",
                {"create": {"res_target"}},
            ),
            (
                YeoJohnsonTransform(in_column="target", mode="per-segment", inplace=True),
                "regular_ts",
                {"change": {"target"}},
            ),
            (
                YeoJohnsonTransform(in_column="target", mode="macro", inplace=False, out_column="res"),
                "regular_ts",
                {"create": {"res_target"}},
            ),
            (YeoJohnsonTransform(in_column="target", mode="macro", inplace=True), "regular_ts", {"change": {"target"}}),
            # missing_values
            (
                ResampleWithDistributionTransform(
                    in_column="regressor_exog", distribution_column="target", inplace=False, out_column="res"
                ),
                "ts_to_resample",
                {"create": {"res"}},
            ),
            (
                ResampleWithDistributionTransform(
                    in_column="regressor_exog", distribution_column="target", inplace=True
                ),
                "ts_to_resample",
                {"change": {"regressor_exog"}},
            ),
            (
                TimeSeriesImputerTransform(in_column="target"),
                "ts_to_fill",
                {"change": {"target"}},
            ),
            # outliers
            (DensityOutliersTransform(in_column="target"), "ts_with_outliers", {"change": {"target"}}),
            (MedianOutliersTransform(in_column="target"), "ts_with_outliers", {"change": {"target"}}),
            (
                PredictionIntervalOutliersTransform(in_column="target", model=ProphetModel),
                "ts_with_outliers",
                {"change": {"target"}},
            ),
            # timestamp
            (
                DateFlagsTransform(out_column="res"),
                "regular_ts",
                {"create": {"res_day_number_in_week", "res_day_number_in_month", "res_is_weekend"}},
            ),
            (
                FourierTransform(period=7, order=2, out_column="res"),
                "regular_ts",
                {"create": {"res_1", "res_2", "res_3", "res_4"}},
            ),
            (HolidayTransform(out_column="res", mode="binary"), "regular_ts", {"create": {"res"}}),
            (HolidayTransform(out_column="res", mode="category"), "regular_ts", {"create": {"res"}}),
            (
                TimeFlagsTransform(out_column="res"),
                "regular_ts",
                {"create": {"res_minute_in_hour_number", "res_hour_number"}},
            ),
            (SpecialDaysTransform(), "regular_ts", {"create": {"anomaly_weekdays", "anomaly_monthdays"}}),
            (
                EventTransform(in_column="holiday", out_column="holiday", n_pre=1, n_post=1),
                "ts_with_binary_exog",
                {"create": {"holiday_pre", "holiday_post"}},
            ),
            (
                EventTransform(in_column="holiday", out_column="holiday", n_pre=1, n_post=1, mode="distance"),
                "ts_with_binary_exog",
                {"create": {"holiday_pre", "holiday_post"}},
            ),
        ],
    )
    def test_transform_train_datetime_timestamp(self, transform, dataset_name, expected_changes, request):
        ts = request.getfixturevalue(dataset_name)
        self._test_transform_train(ts, transform, expected_changes=expected_changes)

    @pytest.mark.parametrize(
        "transform, dataset_name, expected_changes",
        [
            # decomposition
            (
                ChangePointsSegmentationTransform(
                    in_column="target",
                    change_points_model=RupturesChangePointsModel(change_points_model=Binseg(), n_bkps=5),
                    out_column="res",
                ),
                "regular_ts",
                {"create": {"res"}},
            ),
            (
                ChangePointsTrendTransform(in_column="target"),
                "regular_ts",
                {"change": {"target"}},
            ),
            (
                ChangePointsLevelTransform(in_column="target"),
                "regular_ts",
                {"change": {"target"}},
            ),
            (LinearTrendTransform(in_column="target"), "regular_ts", {"change": {"target"}}),
            (TheilSenTrendTransform(in_column="target"), "regular_ts", {"change": {"target"}}),
<<<<<<< HEAD
            (STLTransform(in_column="target", period=7), "regular_ts", {"change": {"target"}}),
            (DeseasonalityTransform(in_column="target", period=7), "regular_ts", {"change": {"target"}}),
=======
            (
                TrendTransform(
                    in_column="target",
                    change_points_model=RupturesChangePointsModel(change_points_model=Binseg(), n_bkps=5),
                    out_column="res",
                ),
                "regular_ts",
                {"create": {"res"}},
            ),
>>>>>>> e939dce8
            # encoders
            (LabelEncoderTransform(in_column="weekday", out_column="res"), "ts_with_exog", {"create": {"res"}}),
            (
                OneHotEncoderTransform(in_column="weekday", out_column="res"),
                "ts_with_exog",
                {"create": {"res_0", "res_1", "res_2", "res_3", "res_4", "res_5", "res_6"}},
            ),
            (MeanSegmentEncoderTransform(), "regular_ts", {"create": {"segment_mean"}}),
            (SegmentEncoderTransform(), "regular_ts", {"create": {"segment_code"}}),
            # feature_selection
            (FilterFeaturesTransform(exclude=["year"]), "ts_with_exog", {"remove": {"year"}}),
            (
                GaleShapleyFeatureSelectionTransform(relevance_table=StatisticsRelevanceTable(), top_k=2),
                "ts_with_exog",
                {"remove": {"month", "year", "weekday"}},
            ),
            (
                MRMRFeatureSelectionTransform(
                    relevance_table=StatisticsRelevanceTable(), top_k=2, fast_redundancy=True
                ),
                "ts_with_exog",
                {"remove": {"weekday", "monthday", "positive"}},
            ),
            (
                MRMRFeatureSelectionTransform(
                    relevance_table=StatisticsRelevanceTable(), top_k=2, fast_redundancy=False
                ),
                "ts_with_exog",
                {"remove": {"weekday", "monthday", "positive"}},
            ),
            (
                TreeFeatureSelectionTransform(model=DecisionTreeRegressor(random_state=42), top_k=2),
                "ts_with_exog",
                {"remove": {"month", "monthday", "year"}},
            ),
            # math
            (
                AddConstTransform(in_column="target", value=1, inplace=False, out_column="res"),
                "regular_ts",
                {"create": {"res"}},
            ),
            (
                AddConstTransform(in_column="target", value=1, inplace=True),
                "regular_ts",
                {"change": {"target"}},
            ),
            (
                LagTransform(in_column="target", lags=[1, 2, 3], out_column="res"),
                "regular_ts",
                {"create": {"res_1", "res_2", "res_3"}},
            ),
            (
                LambdaTransform(in_column="target", transform_func=lambda x: x + 1, inplace=False, out_column="res"),
                "regular_ts",
                {"create": {"res"}},
            ),
            (
                LambdaTransform(
                    in_column="target",
                    transform_func=lambda x: x + 1,
                    inverse_transform_func=lambda x: x - 1,
                    inplace=True,
                ),
                "regular_ts",
                {"change": {"target"}},
            ),
            (LimitTransform(in_column="target"), "regular_ts", {}),
            (
                LimitTransform(in_column="target", lower_bound=-50, upper_bound=50),
                "regular_ts",
                {"change": {"target"}},
            ),
            (LogTransform(in_column="target", inplace=False, out_column="res"), "positive_ts", {"create": {"res"}}),
            (LogTransform(in_column="target", inplace=True), "positive_ts", {"change": {"target"}}),
            (
                DifferencingTransform(in_column="target", inplace=False, out_column="res"),
                "regular_ts",
                {"create": {"res"}},
            ),
            (
                DifferencingTransform(in_column="target", inplace=True),
                "regular_ts",
                {"change": {"target"}},
            ),
            (
                MADTransform(in_column="target", window=14, out_column="res"),
                "regular_ts",
                {"create": {"res"}},
            ),
            (
                MaxTransform(in_column="target", window=14, out_column="res"),
                "regular_ts",
                {"create": {"res"}},
            ),
            (
                MeanTransform(in_column="target", window=14, out_column="res"),
                "regular_ts",
                {"create": {"res"}},
            ),
            (
                MedianTransform(in_column="target", window=14, out_column="res"),
                "regular_ts",
                {"create": {"res"}},
            ),
            (
                MinMaxDifferenceTransform(in_column="target", window=14, out_column="res"),
                "regular_ts",
                {"create": {"res"}},
            ),
            (
                MinTransform(in_column="target", window=14, out_column="res"),
                "regular_ts",
                {"create": {"res"}},
            ),
            (
                QuantileTransform(in_column="target", quantile=0.9, window=14, out_column="res"),
                "regular_ts",
                {"create": {"res"}},
            ),
            (
                StdTransform(in_column="target", window=14, out_column="res"),
                "regular_ts",
                {"create": {"res"}},
            ),
            (
                SumTransform(in_column="target", window=14, out_column="res"),
                "regular_ts",
                {"create": {"res"}},
            ),
            (
                BoxCoxTransform(in_column="target", mode="per-segment", inplace=False, out_column="res"),
                "positive_ts",
                {"create": {"res_target"}},
            ),
            (
                BoxCoxTransform(in_column="target", mode="per-segment", inplace=True),
                "positive_ts",
                {"change": {"target"}},
            ),
            (
                BoxCoxTransform(in_column="target", mode="macro", inplace=False, out_column="res"),
                "positive_ts",
                {"create": {"res_target"}},
            ),
            (BoxCoxTransform(in_column="target", mode="macro", inplace=True), "positive_ts", {"change": {"target"}}),
            (
                MaxAbsScalerTransform(in_column="target", mode="per-segment", inplace=False, out_column="res"),
                "regular_ts",
                {"create": {"res_target"}},
            ),
            (
                MaxAbsScalerTransform(in_column="target", mode="per-segment", inplace=True),
                "regular_ts",
                {"change": {"target"}},
            ),
            (
                MaxAbsScalerTransform(in_column="target", mode="macro", inplace=False, out_column="res"),
                "regular_ts",
                {"create": {"res_target"}},
            ),
            (
                MaxAbsScalerTransform(in_column="target", mode="macro", inplace=True),
                "regular_ts",
                {"change": {"target"}},
            ),
            (
                MinMaxScalerTransform(in_column="target", mode="per-segment", inplace=False, out_column="res"),
                "regular_ts",
                {"create": {"res_target"}},
            ),
            (
                MinMaxScalerTransform(in_column="target", mode="per-segment", inplace=True),
                "regular_ts",
                {"change": {"target"}},
            ),
            (
                MinMaxScalerTransform(in_column="target", mode="macro", inplace=False, out_column="res"),
                "regular_ts",
                {"create": {"res_target"}},
            ),
            (
                MinMaxScalerTransform(in_column="target", mode="macro", inplace=True),
                "regular_ts",
                {"change": {"target"}},
            ),
            (
                RobustScalerTransform(in_column="target", mode="per-segment", inplace=False, out_column="res"),
                "regular_ts",
                {"create": {"res_target"}},
            ),
            (
                RobustScalerTransform(in_column="target", mode="per-segment", inplace=True),
                "regular_ts",
                {"change": {"target"}},
            ),
            (
                RobustScalerTransform(in_column="target", mode="macro", inplace=False, out_column="res"),
                "regular_ts",
                {"create": {"res_target"}},
            ),
            (
                RobustScalerTransform(in_column="target", mode="macro", inplace=True),
                "regular_ts",
                {"change": {"target"}},
            ),
            (
                StandardScalerTransform(in_column="target", mode="per-segment", inplace=False, out_column="res"),
                "regular_ts",
                {"create": {"res_target"}},
            ),
            (
                StandardScalerTransform(in_column="target", mode="per-segment", inplace=True),
                "regular_ts",
                {"change": {"target"}},
            ),
            (
                StandardScalerTransform(in_column="target", mode="macro", inplace=False, out_column="res"),
                "regular_ts",
                {"create": {"res_target"}},
            ),
            (
                StandardScalerTransform(in_column="target", mode="macro", inplace=True),
                "regular_ts",
                {"change": {"target"}},
            ),
            (
                YeoJohnsonTransform(in_column="target", mode="per-segment", inplace=False, out_column="res"),
                "regular_ts",
                {"create": {"res_target"}},
            ),
            (
                YeoJohnsonTransform(in_column="target", mode="per-segment", inplace=True),
                "regular_ts",
                {"change": {"target"}},
            ),
            (
                YeoJohnsonTransform(in_column="target", mode="macro", inplace=False, out_column="res"),
                "regular_ts",
                {"create": {"res_target"}},
            ),
            (
                YeoJohnsonTransform(in_column="target", mode="macro", inplace=True),
                "regular_ts",
                {"change": {"target"}},
            ),
            # missing_values
            (
                TimeSeriesImputerTransform(in_column="target"),
                "ts_to_fill",
                {"change": {"target"}},
            ),
            # timestamp
            # TODO: it still needs to be checked
            (
                FourierTransform(period=7, order=2, out_column="res"),
                "regular_ts",
                {"create": {"res_1", "res_2", "res_3", "res_4"}},
            ),
            (
                EventTransform(in_column="holiday", out_column="holiday", n_pre=1, n_post=1),
                "ts_with_binary_exog",
                {"create": {"holiday_pre", "holiday_post"}},
            ),
            (
                EventTransform(in_column="holiday", out_column="holiday", n_pre=1, n_post=1, mode="distance"),
                "ts_with_binary_exog",
                {"create": {"holiday_pre", "holiday_post"}},
            ),
        ],
    )
    def test_transform_train_int_timestamp(self, transform, dataset_name, expected_changes, request):
        ts = request.getfixturevalue(dataset_name)
        ts_int_timestamp = convert_ts_to_int_timestamp(ts, shift=10)
        self._test_transform_train(ts_int_timestamp, transform, expected_changes=expected_changes)

    @pytest.mark.parametrize(
        "transform, dataset_name, expected_changes",
        [
            (
                ResampleWithDistributionTransform(
                    in_column="regressor_exog", distribution_column="target", inplace=False, out_column="res"
                ),
                "ts_to_resample_int_timestamp",
                {"create": {"res"}},
            ),
            (
                ResampleWithDistributionTransform(
                    in_column="regressor_exog", distribution_column="target", inplace=True
                ),
                "ts_to_resample_int_timestamp",
                {"change": {"regressor_exog"}},
            ),
        ],
    )
    def test_transform_train_int_timestamp_resample(self, transform, dataset_name, expected_changes, request):
        ts = request.getfixturevalue(dataset_name)
        self._test_transform_train(ts, transform, expected_changes=expected_changes)

    @to_be_fixed(raises=Exception)
    @pytest.mark.parametrize(
        "transform, dataset_name, expected_changes",
        [
            # decomposition
<<<<<<< HEAD
            (
                ChangePointsSegmentationTransform(
                    in_column="target",
                    change_points_model=RupturesChangePointsModel(change_points_model=Binseg(), n_bkps=5),
                    out_column="res",
                ),
                "regular_ts",
                {"create": {"res"}},
            ),
            (
                ChangePointsTrendTransform(in_column="target"),
                "regular_ts",
                {"change": {"target"}},
            ),
            (
                ChangePointsLevelTransform(in_column="target"),
                "regular_ts",
                {"change": {"target"}},
            ),
            (
                TrendTransform(
                    in_column="target",
                    change_points_model=RupturesChangePointsModel(change_points_model=Binseg(), n_bkps=5),
                    out_column="res",
                ),
                "regular_ts",
                {"create": {"res"}},
            ),
=======
            (STLTransform(in_column="target", period=7), "regular_ts", {"change": {"target"}}),
            (DeseasonalityTransform(in_column="target", period=7), "regular_ts", {"change": {"target"}}),
>>>>>>> e939dce8
            # outliers
            (DensityOutliersTransform(in_column="target"), "ts_with_outliers", {"change": {"target"}}),
            (MedianOutliersTransform(in_column="target"), "ts_with_outliers", {"change": {"target"}}),
            (
                PredictionIntervalOutliersTransform(in_column="target", model=ProphetModel),
                "ts_with_outliers",
                {"change": {"target"}},
            ),
            # timestamp
            (
                DateFlagsTransform(out_column="res"),
                "regular_ts",
                {"create": {"res_day_number_in_week", "res_day_number_in_month", "res_is_weekend"}},
            ),
            (HolidayTransform(out_column="res", mode="binary"), "regular_ts", {"create": {"res"}}),
            (HolidayTransform(out_column="res", mode="category"), "regular_ts", {"create": {"res"}}),
            (
                TimeFlagsTransform(out_column="res"),
                "regular_ts",
                {"create": {"res_minute_in_hour_number", "res_hour_number"}},
            ),
            (SpecialDaysTransform(), "regular_ts", {"create": {"anomaly_weekdays", "anomaly_monthdays"}}),
        ],
    )
    def test_transform_train_int_timestamp_fails(self, transform, dataset_name, expected_changes, request):
        ts = request.getfixturevalue(dataset_name)
        ts_int_timestamp = convert_ts_to_int_timestamp(ts, shift=10)
        self._test_transform_train(ts_int_timestamp, transform, expected_changes=expected_changes)


class TestTransformTrainSubsetSegments:
    """Test transform on train part of subset of segments.

    Expected that transformation on subset of segments match subset of transformation on full dataset.
    """

    def _test_transform_train_subset_segments(self, ts, transform, segments):
        # prepare data
        segments = list(set(segments))
        subset_ts = select_segments_subset(ts=ts, segments=segments)

        # fit
        transform.fit(ts)

        # transform full
        transformed_df = transform.transform(ts).to_pandas()

        # transform subset of segments
        transformed_subset_df = transform.transform(subset_ts).to_pandas()

        # check
        assert_frame_equal(transformed_subset_df, transformed_df.loc[:, pd.IndexSlice[segments, :]])

    @pytest.mark.parametrize(
        "transform, dataset_name",
        [
            # decomposition
            (
                ChangePointsSegmentationTransform(
                    in_column="target",
                    change_points_model=RupturesChangePointsModel(change_points_model=Binseg(), n_bkps=5),
                ),
                "regular_ts",
            ),
            (
                ChangePointsTrendTransform(
                    in_column="target",
                ),
                "regular_ts",
            ),
            (ChangePointsLevelTransform(in_column="target"), "regular_ts"),
            (LinearTrendTransform(in_column="target"), "regular_ts"),
            (TheilSenTrendTransform(in_column="target"), "regular_ts"),
            (STLTransform(in_column="target", period=7), "regular_ts"),
            (DeseasonalityTransform(in_column="target", period=7), "regular_ts"),
            (
                TrendTransform(
                    in_column="target",
                    change_points_model=RupturesChangePointsModel(change_points_model=Binseg(), n_bkps=5),
                ),
                "regular_ts",
            ),
            # encoders
            (LabelEncoderTransform(in_column="weekday"), "ts_with_exog"),
            (OneHotEncoderTransform(in_column="weekday"), "ts_with_exog"),
            (MeanSegmentEncoderTransform(), "regular_ts"),
            (SegmentEncoderTransform(), "regular_ts"),
            # feature_selection
            (FilterFeaturesTransform(exclude=["year"]), "ts_with_exog"),
            (GaleShapleyFeatureSelectionTransform(relevance_table=StatisticsRelevanceTable(), top_k=2), "ts_with_exog"),
            (
                MRMRFeatureSelectionTransform(
                    relevance_table=StatisticsRelevanceTable(), top_k=2, fast_redundancy=True
                ),
                "ts_with_exog",
            ),
            (
                MRMRFeatureSelectionTransform(
                    relevance_table=StatisticsRelevanceTable(), top_k=2, fast_redundancy=False
                ),
                "ts_with_exog",
            ),
            (TreeFeatureSelectionTransform(model=DecisionTreeRegressor(random_state=42), top_k=2), "ts_with_exog"),
            # math
            (AddConstTransform(in_column="target", value=1, inplace=False), "regular_ts"),
            (AddConstTransform(in_column="target", value=1, inplace=True), "regular_ts"),
            (LagTransform(in_column="target", lags=[1, 2, 3]), "regular_ts"),
            (
                LambdaTransform(in_column="target", transform_func=lambda x: x + 1, inplace=False),
                "regular_ts",
            ),
            (
                LambdaTransform(
                    in_column="target",
                    transform_func=lambda x: x + 1,
                    inverse_transform_func=lambda x: x - 1,
                    inplace=True,
                ),
                "regular_ts",
            ),
            (LimitTransform(in_column="target"), "regular_ts"),
            (LogTransform(in_column="target", inplace=False), "positive_ts"),
            (LogTransform(in_column="target", inplace=True), "positive_ts"),
            (DifferencingTransform(in_column="target", inplace=False), "regular_ts"),
            (DifferencingTransform(in_column="target", inplace=True), "regular_ts"),
            (MADTransform(in_column="target", window=7), "regular_ts"),
            (MaxTransform(in_column="target", window=7), "regular_ts"),
            (MeanTransform(in_column="target", window=7), "regular_ts"),
            (MedianTransform(in_column="target", window=7), "regular_ts"),
            (MinMaxDifferenceTransform(in_column="target", window=7), "regular_ts"),
            (MinTransform(in_column="target", window=7), "regular_ts"),
            (QuantileTransform(in_column="target", quantile=0.9, window=7), "regular_ts"),
            (StdTransform(in_column="target", window=7), "regular_ts"),
            (SumTransform(in_column="target", window=7), "regular_ts"),
            (BoxCoxTransform(in_column="target", mode="per-segment", inplace=False), "positive_ts"),
            (BoxCoxTransform(in_column="target", mode="per-segment", inplace=True), "positive_ts"),
            (BoxCoxTransform(in_column="target", mode="macro", inplace=False), "positive_ts"),
            (BoxCoxTransform(in_column="target", mode="macro", inplace=True), "positive_ts"),
            (MaxAbsScalerTransform(in_column="target", mode="per-segment", inplace=False), "regular_ts"),
            (MaxAbsScalerTransform(in_column="target", mode="per-segment", inplace=True), "regular_ts"),
            (MaxAbsScalerTransform(in_column="target", mode="macro", inplace=False), "regular_ts"),
            (MaxAbsScalerTransform(in_column="target", mode="macro", inplace=True), "regular_ts"),
            (MinMaxScalerTransform(in_column="target", mode="per-segment", inplace=False), "regular_ts"),
            (MinMaxScalerTransform(in_column="target", mode="per-segment", inplace=True), "regular_ts"),
            (MinMaxScalerTransform(in_column="target", mode="macro", inplace=False), "regular_ts"),
            (MinMaxScalerTransform(in_column="target", mode="macro", inplace=True), "regular_ts"),
            (RobustScalerTransform(in_column="target", mode="per-segment", inplace=False), "regular_ts"),
            (RobustScalerTransform(in_column="target", mode="per-segment", inplace=True), "regular_ts"),
            (RobustScalerTransform(in_column="target", mode="macro", inplace=False), "regular_ts"),
            (RobustScalerTransform(in_column="target", mode="macro", inplace=True), "regular_ts"),
            (StandardScalerTransform(in_column="target", mode="per-segment", inplace=False), "regular_ts"),
            (StandardScalerTransform(in_column="target", mode="per-segment", inplace=True), "regular_ts"),
            (StandardScalerTransform(in_column="target", mode="macro", inplace=False), "regular_ts"),
            (StandardScalerTransform(in_column="target", mode="macro", inplace=True), "regular_ts"),
            (YeoJohnsonTransform(in_column="target", mode="per-segment", inplace=False), "regular_ts"),
            (YeoJohnsonTransform(in_column="target", mode="per-segment", inplace=True), "regular_ts"),
            (YeoJohnsonTransform(in_column="target", mode="macro", inplace=False), "regular_ts"),
            (YeoJohnsonTransform(in_column="target", mode="macro", inplace=True), "regular_ts"),
            # missing_values
            (
                ResampleWithDistributionTransform(
                    in_column="regressor_exog",
                    distribution_column="target",
                    inplace=False,
                ),
                "ts_to_resample",
            ),
            (
                ResampleWithDistributionTransform(
                    in_column="regressor_exog", distribution_column="target", inplace=True
                ),
                "ts_to_resample",
            ),
            (TimeSeriesImputerTransform(in_column="target"), "ts_to_fill"),
            # outliers
            (DensityOutliersTransform(in_column="target"), "ts_with_outliers"),
            (MedianOutliersTransform(in_column="target"), "ts_with_outliers"),
            (PredictionIntervalOutliersTransform(in_column="target", model=ProphetModel), "ts_with_outliers"),
            # timestamp
            (DateFlagsTransform(), "regular_ts"),
            (FourierTransform(period=7, order=2), "regular_ts"),
            (HolidayTransform(mode="binary"), "regular_ts"),
            (HolidayTransform(mode="category"), "regular_ts"),
            (SpecialDaysTransform(), "regular_ts"),
            (TimeFlagsTransform(), "regular_ts"),
            (EventTransform(in_column="holiday", out_column="holiday", n_pre=1, n_post=1), "ts_with_binary_exog"),
            (
                EventTransform(in_column="holiday", out_column="holiday", mode="distance", n_pre=1, n_post=1),
                "ts_with_binary_exog",
            ),
        ],
    )
    def test_transform_train_subset_segments(self, transform, dataset_name, request):
        ts = request.getfixturevalue(dataset_name)
        self._test_transform_train_subset_segments(ts, transform, segments=["segment_2"])


class TestTransformFutureSubsetSegments:
    """Test transform on future part of subset of segments.

    Expected that transformation on subset of segments match subset of transformation on full dataset.
    """

    def _test_transform_future_subset_segments(self, ts, transform, segments, horizon=7):
        # prepare data
        subset_ts = select_segments_subset(ts=ts, segments=segments)

        # fit
        transform.fit(ts)

        # transform full
        transformed_future_ts = ts.make_future(future_steps=horizon, transforms=[transform])

        # transform subset of segments
        transformed_subset_future_ts = subset_ts.make_future(future_steps=horizon, transforms=[transform])

        # check
        transformed_future_df = transformed_future_ts.to_pandas()
        transformed_subset_future_df = transformed_subset_future_ts.to_pandas()
        assert_frame_equal(transformed_subset_future_df, transformed_future_df.loc[:, pd.IndexSlice[segments, :]])

    @pytest.mark.parametrize(
        "transform, dataset_name",
        [
            # decomposition
            (
                ChangePointsSegmentationTransform(
                    in_column="target",
                    change_points_model=RupturesChangePointsModel(change_points_model=Binseg(), n_bkps=5),
                ),
                "regular_ts",
            ),
            (
                ChangePointsTrendTransform(in_column="target"),
                "regular_ts",
            ),
            (
                ChangePointsTrendTransform(in_column="positive"),
                "ts_with_exog",
            ),
            (
                ChangePointsLevelTransform(in_column="target"),
                "regular_ts",
            ),
            (
                ChangePointsLevelTransform(in_column="positive"),
                "ts_with_exog",
            ),
            (LinearTrendTransform(in_column="target"), "regular_ts"),
            (LinearTrendTransform(in_column="positive"), "ts_with_exog"),
            (TheilSenTrendTransform(in_column="target"), "regular_ts"),
            (TheilSenTrendTransform(in_column="positive"), "ts_with_exog"),
            (STLTransform(in_column="target", period=7), "regular_ts"),
            (STLTransform(in_column="positive", period=7), "ts_with_exog"),
            (DeseasonalityTransform(in_column="target", period=7), "regular_ts"),
            (DeseasonalityTransform(in_column="positive", period=7), "ts_with_exog"),
            (
                TrendTransform(
                    in_column="target",
                    change_points_model=RupturesChangePointsModel(change_points_model=Binseg(), n_bkps=5),
                ),
                "regular_ts",
            ),
            # encoders
            (LabelEncoderTransform(in_column="weekday"), "ts_with_exog"),
            (OneHotEncoderTransform(in_column="weekday"), "ts_with_exog"),
            (MeanSegmentEncoderTransform(), "regular_ts"),
            (SegmentEncoderTransform(), "regular_ts"),
            # feature_selection
            (FilterFeaturesTransform(exclude=["year"]), "ts_with_exog"),
            (GaleShapleyFeatureSelectionTransform(relevance_table=StatisticsRelevanceTable(), top_k=2), "ts_with_exog"),
            (
                MRMRFeatureSelectionTransform(
                    relevance_table=StatisticsRelevanceTable(), top_k=2, fast_redundancy=True
                ),
                "ts_with_exog",
            ),
            (
                MRMRFeatureSelectionTransform(
                    relevance_table=StatisticsRelevanceTable(), top_k=2, fast_redundancy=False
                ),
                "ts_with_exog",
            ),
            (TreeFeatureSelectionTransform(model=DecisionTreeRegressor(random_state=42), top_k=2), "ts_with_exog"),
            # math
            (AddConstTransform(in_column="target", value=1, inplace=False), "regular_ts"),
            (AddConstTransform(in_column="target", value=1, inplace=True), "regular_ts"),
            (AddConstTransform(in_column="positive", value=1, inplace=True), "ts_with_exog"),
            (LagTransform(in_column="target", lags=[1, 2, 3]), "regular_ts"),
            (
                LambdaTransform(in_column="target", transform_func=lambda x: x + 1, inplace=False),
                "regular_ts",
            ),
            (
                LambdaTransform(
                    in_column="target",
                    transform_func=lambda x: x + 1,
                    inverse_transform_func=lambda x: x - 1,
                    inplace=True,
                ),
                "regular_ts",
            ),
            (
                LambdaTransform(
                    in_column="positive",
                    transform_func=lambda x: x + 1,
                    inverse_transform_func=lambda x: x - 1,
                    inplace=True,
                ),
                "ts_with_exog",
            ),
            (LimitTransform(in_column="target"), "regular_ts"),
            (LimitTransform(in_column="positive"), "ts_with_exog"),
            (LogTransform(in_column="target", inplace=False), "positive_ts"),
            (LogTransform(in_column="target", inplace=True), "positive_ts"),
            (LogTransform(in_column="positive", inplace=True), "ts_with_exog"),
            (DifferencingTransform(in_column="target", inplace=False), "regular_ts"),
            (DifferencingTransform(in_column="target", inplace=True), "regular_ts"),
            (DifferencingTransform(in_column="positive", inplace=True), "ts_with_exog"),
            (MADTransform(in_column="target", window=14), "regular_ts"),
            (MaxTransform(in_column="target", window=14), "regular_ts"),
            (MeanTransform(in_column="target", window=14), "regular_ts"),
            (MedianTransform(in_column="target", window=14), "regular_ts"),
            (MinMaxDifferenceTransform(in_column="target", window=14), "regular_ts"),
            (MinTransform(in_column="target", window=14), "regular_ts"),
            (QuantileTransform(in_column="target", quantile=0.9, window=14), "regular_ts"),
            (StdTransform(in_column="target", window=14), "regular_ts"),
            (SumTransform(in_column="target", window=14), "regular_ts"),
            (BoxCoxTransform(in_column="target", mode="per-segment", inplace=False), "positive_ts"),
            (BoxCoxTransform(in_column="target", mode="per-segment", inplace=True), "positive_ts"),
            (BoxCoxTransform(in_column="positive", mode="per-segment", inplace=True), "ts_with_exog"),
            (BoxCoxTransform(in_column="target", mode="macro", inplace=False), "positive_ts"),
            (BoxCoxTransform(in_column="target", mode="macro", inplace=True), "positive_ts"),
            (BoxCoxTransform(in_column="positive", mode="macro", inplace=True), "ts_with_exog"),
            (MaxAbsScalerTransform(in_column="target", mode="per-segment", inplace=False), "regular_ts"),
            (MaxAbsScalerTransform(in_column="target", mode="per-segment", inplace=True), "regular_ts"),
            (MaxAbsScalerTransform(in_column="positive", mode="per-segment", inplace=True), "ts_with_exog"),
            (MaxAbsScalerTransform(in_column="target", mode="macro", inplace=False), "regular_ts"),
            (MaxAbsScalerTransform(in_column="target", mode="macro", inplace=True), "regular_ts"),
            (MaxAbsScalerTransform(in_column="positive", mode="macro", inplace=True), "ts_with_exog"),
            (MinMaxScalerTransform(in_column="target", mode="per-segment", inplace=False), "regular_ts"),
            (MinMaxScalerTransform(in_column="target", mode="per-segment", inplace=True), "regular_ts"),
            (MinMaxScalerTransform(in_column="positive", mode="per-segment", inplace=True), "ts_with_exog"),
            (MinMaxScalerTransform(in_column="target", mode="macro", inplace=False), "regular_ts"),
            (MinMaxScalerTransform(in_column="target", mode="macro", inplace=True), "regular_ts"),
            (MinMaxScalerTransform(in_column="positive", mode="macro", inplace=True), "ts_with_exog"),
            (RobustScalerTransform(in_column="target", mode="per-segment", inplace=False), "regular_ts"),
            (RobustScalerTransform(in_column="target", mode="per-segment", inplace=True), "regular_ts"),
            (RobustScalerTransform(in_column="positive", mode="per-segment", inplace=True), "ts_with_exog"),
            (RobustScalerTransform(in_column="target", mode="macro", inplace=False), "regular_ts"),
            (RobustScalerTransform(in_column="target", mode="macro", inplace=True), "regular_ts"),
            (RobustScalerTransform(in_column="positive", mode="macro", inplace=True), "ts_with_exog"),
            (StandardScalerTransform(in_column="target", mode="per-segment", inplace=False), "regular_ts"),
            (StandardScalerTransform(in_column="target", mode="per-segment", inplace=True), "regular_ts"),
            (StandardScalerTransform(in_column="positive", mode="per-segment", inplace=True), "ts_with_exog"),
            (StandardScalerTransform(in_column="target", mode="macro", inplace=False), "regular_ts"),
            (StandardScalerTransform(in_column="target", mode="macro", inplace=True), "regular_ts"),
            (StandardScalerTransform(in_column="positive", mode="macro", inplace=True), "ts_with_exog"),
            (YeoJohnsonTransform(in_column="target", mode="per-segment", inplace=False), "regular_ts"),
            (YeoJohnsonTransform(in_column="target", mode="per-segment", inplace=True), "regular_ts"),
            (YeoJohnsonTransform(in_column="positive", mode="per-segment", inplace=True), "ts_with_exog"),
            (YeoJohnsonTransform(in_column="target", mode="macro", inplace=False), "regular_ts"),
            (YeoJohnsonTransform(in_column="target", mode="macro", inplace=True), "regular_ts"),
            (YeoJohnsonTransform(in_column="positive", mode="macro", inplace=True), "ts_with_exog"),
            # missing_values
            (
                ResampleWithDistributionTransform(
                    in_column="regressor_exog",
                    distribution_column="target",
                    inplace=False,
                ),
                "ts_to_resample",
            ),
            (
                ResampleWithDistributionTransform(
                    in_column="regressor_exog", distribution_column="target", inplace=True
                ),
                "ts_to_resample",
            ),
            (TimeSeriesImputerTransform(in_column="target"), "ts_to_fill"),
            # outliers
            (DensityOutliersTransform(in_column="target"), "ts_with_outliers"),
            (MedianOutliersTransform(in_column="target"), "ts_with_outliers"),
            (PredictionIntervalOutliersTransform(in_column="target", model=ProphetModel), "ts_with_outliers"),
            # timestamp
            (DateFlagsTransform(), "regular_ts"),
            (FourierTransform(period=7, order=2), "regular_ts"),
            (HolidayTransform(mode="binary"), "regular_ts"),
            (HolidayTransform(mode="category"), "regular_ts"),
            (SpecialDaysTransform(), "regular_ts"),
            (TimeFlagsTransform(), "regular_ts"),
            (EventTransform(in_column="holiday", out_column="holiday", n_pre=1, n_post=1), "ts_with_binary_exog"),
            (
                EventTransform(in_column="holiday", out_column="holiday", mode="distance", n_pre=1, n_post=1),
                "ts_with_binary_exog",
            ),
        ],
    )
    def test_transform_future_subset_segments(self, transform, dataset_name, request):
        ts = request.getfixturevalue(dataset_name)
        self._test_transform_future_subset_segments(ts, transform, segments=["segment_2"])


class TestTransformTrainNewSegments:
    """Test transform on train part of new segments.

    Expected that transformation creates columns, removes columns and changes values.
    """

    def _test_transform_train_new_segments(self, ts, transform, train_segments, expected_changes):
        # prepare data
        train_segments = list(set(train_segments))
        forecast_segments = list(set(ts.segments) - set(train_segments))
        train_ts = select_segments_subset(ts=ts, segments=train_segments)
        test_ts = select_segments_subset(ts=ts, segments=forecast_segments)

        # fit
        transform.fit(train_ts)

        # transform
        transformed_test_ts = transform.transform(deepcopy(test_ts))

        # check
        assert_column_changes(ts_1=test_ts, ts_2=transformed_test_ts, expected_changes=expected_changes)

    @pytest.mark.parametrize(
        "transform, dataset_name, expected_changes",
        [
            # encoders
            (LabelEncoderTransform(in_column="weekday", out_column="res"), "ts_with_exog", {"create": {"res"}}),
            (
                OneHotEncoderTransform(in_column="weekday", out_column="res"),
                "ts_with_exog",
                {"create": {"res_0", "res_1", "res_2", "res_3", "res_4", "res_5", "res_6"}},
            ),
            # feature_selection
            (FilterFeaturesTransform(exclude=["year"]), "ts_with_exog", {"remove": {"year"}}),
            (
                GaleShapleyFeatureSelectionTransform(relevance_table=StatisticsRelevanceTable(), top_k=2),
                "ts_with_exog",
                {"remove": {"weekday", "year", "month"}},
            ),
            (
                MRMRFeatureSelectionTransform(
                    relevance_table=StatisticsRelevanceTable(), top_k=2, fast_redundancy=True
                ),
                "ts_with_exog",
                {"remove": {"weekday", "monthday", "positive"}},
            ),
            (
                MRMRFeatureSelectionTransform(
                    relevance_table=StatisticsRelevanceTable(), top_k=2, fast_redundancy=False
                ),
                "ts_with_exog",
                {"remove": {"weekday", "monthday", "positive"}},
            ),
            (
                TreeFeatureSelectionTransform(model=DecisionTreeRegressor(random_state=42), top_k=2),
                "ts_with_exog",
                {"remove": {"year", "month", "weekday"}},
            ),
            # math
            (
                AddConstTransform(in_column="target", value=1, inplace=False, out_column="res"),
                "regular_ts",
                {"create": {"res"}},
            ),
            (AddConstTransform(in_column="target", value=1, inplace=True), "regular_ts", {"change": {"target"}}),
            (
                LagTransform(in_column="target", lags=[1, 2, 3], out_column="res"),
                "regular_ts",
                {"create": {"res_1", "res_2", "res_3"}},
            ),
            (
                LambdaTransform(in_column="target", transform_func=lambda x: x + 1, inplace=False, out_column="res"),
                "regular_ts",
                {"create": {"res"}},
            ),
            (
                LambdaTransform(
                    in_column="target",
                    transform_func=lambda x: x + 1,
                    inverse_transform_func=lambda x: x - 1,
                    inplace=True,
                ),
                "regular_ts",
                {"change": {"target"}},
            ),
            (LimitTransform(in_column="target"), "regular_ts", {}),
            (LimitTransform(in_column="target", lower_bound=-50, upper_bound=50), "regular_ts", {"change": {"target"}}),
            (LogTransform(in_column="target", inplace=False, out_column="res"), "positive_ts", {"create": {"res"}}),
            (LogTransform(in_column="target", inplace=True), "positive_ts", {"change": {"target"}}),
            (
                DifferencingTransform(in_column="target", inplace=False, out_column="res"),
                "regular_ts",
                {"create": {"res"}},
            ),
            (MADTransform(in_column="target", window=7, out_column="res"), "regular_ts", {"create": {"res"}}),
            (MaxTransform(in_column="target", window=7, out_column="res"), "regular_ts", {"create": {"res"}}),
            (MeanTransform(in_column="target", window=7, out_column="res"), "regular_ts", {"create": {"res"}}),
            (MedianTransform(in_column="target", window=7, out_column="res"), "regular_ts", {"create": {"res"}}),
            (
                MinMaxDifferenceTransform(in_column="target", window=7, out_column="res"),
                "regular_ts",
                {"create": {"res"}},
            ),
            (MinTransform(in_column="target", window=7, out_column="res"), "regular_ts", {"create": {"res"}}),
            (
                QuantileTransform(in_column="target", quantile=0.9, window=7, out_column="res"),
                "regular_ts",
                {"create": {"res"}},
            ),
            (StdTransform(in_column="target", window=7, out_column="res"), "regular_ts", {"create": {"res"}}),
            (SumTransform(in_column="target", window=7, out_column="res"), "regular_ts", {"create": {"res"}}),
            (
                BoxCoxTransform(in_column="target", mode="macro", inplace=False, out_column="res"),
                "positive_ts",
                {"create": {"res_target"}},
            ),
            (BoxCoxTransform(in_column="target", mode="macro", inplace=True), "positive_ts", {"change": {"target"}}),
            (
                MaxAbsScalerTransform(in_column="target", mode="macro", inplace=False, out_column="res"),
                "regular_ts",
                {"create": {"res_target"}},
            ),
            (
                MaxAbsScalerTransform(in_column="target", mode="macro", inplace=True),
                "regular_ts",
                {"change": {"target"}},
            ),
            (
                MinMaxScalerTransform(in_column="target", mode="macro", inplace=False, out_column="res"),
                "regular_ts",
                {"create": {"res_target"}},
            ),
            (
                MinMaxScalerTransform(in_column="target", mode="macro", inplace=True),
                "regular_ts",
                {"change": {"target"}},
            ),
            (
                RobustScalerTransform(in_column="target", mode="macro", inplace=False, out_column="res"),
                "regular_ts",
                {"create": {"res_target"}},
            ),
            (
                RobustScalerTransform(in_column="target", mode="macro", inplace=True),
                "regular_ts",
                {"change": {"target"}},
            ),
            (
                StandardScalerTransform(in_column="target", mode="macro", inplace=False, out_column="res"),
                "regular_ts",
                {"create": {"res_target"}},
            ),
            (
                StandardScalerTransform(in_column="target", mode="macro", inplace=True),
                "regular_ts",
                {"change": {"target"}},
            ),
            (
                YeoJohnsonTransform(in_column="target", mode="macro", inplace=False, out_column="res"),
                "regular_ts",
                {"create": {"res_target"}},
            ),
            (YeoJohnsonTransform(in_column="target", mode="macro", inplace=True), "regular_ts", {"change": {"target"}}),
            # timestamp
            (
                DateFlagsTransform(out_column="res"),
                "regular_ts",
                {"create": {"res_day_number_in_week", "res_day_number_in_month", "res_is_weekend"}},
            ),
            (
                FourierTransform(period=7, order=2, out_column="res"),
                "regular_ts",
                {"create": {"res_1", "res_2", "res_3", "res_4"}},
            ),
            (HolidayTransform(out_column="res", mode="binary"), "regular_ts", {"create": {"res"}}),
            (HolidayTransform(out_column="res", mode="category"), "regular_ts", {"create": {"res"}}),
            (
                TimeFlagsTransform(out_column="res"),
                "regular_ts",
                {"create": {"res_minute_in_hour_number", "res_hour_number"}},
            ),
            (
                EventTransform(in_column="holiday", out_column="holiday", n_pre=1, n_post=1),
                "ts_with_binary_exog",
                {"create": {"holiday_pre", "holiday_post"}},
            ),
            (
                EventTransform(in_column="holiday", out_column="holiday", mode="distance", n_pre=1, n_post=1),
                "ts_with_binary_exog",
                {"create": {"holiday_pre", "holiday_post"}},
            ),
        ],
    )
    def test_transform_train_new_segments(self, transform, dataset_name, expected_changes, request):
        ts = request.getfixturevalue(dataset_name)
        self._test_transform_train_new_segments(
            ts, transform, train_segments=["segment_1", "segment_2"], expected_changes=expected_changes
        )

    @pytest.mark.parametrize(
        "transform, dataset_name",
        [
            # decomposition
            (
                ChangePointsSegmentationTransform(
                    in_column="target",
                    change_points_model=RupturesChangePointsModel(change_points_model=Binseg(), n_bkps=5),
                ),
                "regular_ts",
            ),
            (
                ChangePointsTrendTransform(in_column="target"),
                "regular_ts",
            ),
            (
                ChangePointsLevelTransform(in_column="target"),
                "regular_ts",
            ),
            (LinearTrendTransform(in_column="target"), "regular_ts"),
            (TheilSenTrendTransform(in_column="target"), "regular_ts"),
            (STLTransform(in_column="target", period=7), "regular_ts"),
            (DeseasonalityTransform(in_column="target", period=7), "regular_ts"),
            (
                TrendTransform(
                    in_column="target",
                    change_points_model=RupturesChangePointsModel(change_points_model=Binseg(), n_bkps=5),
                ),
                "regular_ts",
            ),
            # encoders
            (MeanSegmentEncoderTransform(), "regular_ts"),
            (SegmentEncoderTransform(), "regular_ts"),
            # math
            (DifferencingTransform(in_column="target", inplace=True), "regular_ts"),
            (BoxCoxTransform(in_column="target", mode="per-segment", inplace=False), "positive_ts"),
            (BoxCoxTransform(in_column="target", mode="per-segment", inplace=True), "positive_ts"),
            (MaxAbsScalerTransform(in_column="target", mode="per-segment", inplace=False), "regular_ts"),
            (MaxAbsScalerTransform(in_column="target", mode="per-segment", inplace=True), "regular_ts"),
            (MinMaxScalerTransform(in_column="target", mode="per-segment", inplace=False), "regular_ts"),
            (MinMaxScalerTransform(in_column="target", mode="per-segment", inplace=True), "regular_ts"),
            (RobustScalerTransform(in_column="target", mode="per-segment", inplace=False), "regular_ts"),
            (RobustScalerTransform(in_column="target", mode="per-segment", inplace=True), "regular_ts"),
            (StandardScalerTransform(in_column="target", mode="per-segment", inplace=False), "regular_ts"),
            (StandardScalerTransform(in_column="target", mode="per-segment", inplace=True), "regular_ts"),
            (YeoJohnsonTransform(in_column="target", mode="per-segment", inplace=False), "regular_ts"),
            (YeoJohnsonTransform(in_column="target", mode="per-segment", inplace=True), "regular_ts"),
            # missing_values
            (
                ResampleWithDistributionTransform(
                    in_column="regressor_exog", distribution_column="target", inplace=False
                ),
                "ts_to_resample",
            ),
            (
                ResampleWithDistributionTransform(
                    in_column="regressor_exog", distribution_column="target", inplace=True
                ),
                "ts_to_resample",
            ),
            (
                TimeSeriesImputerTransform(in_column="target"),
                "ts_to_fill",
            ),
            # outliers
            (DensityOutliersTransform(in_column="target"), "ts_with_outliers"),
            (MedianOutliersTransform(in_column="target"), "ts_with_outliers"),
            (PredictionIntervalOutliersTransform(in_column="target", model=ProphetModel), "ts_with_outliers"),
            # timestamp
            (SpecialDaysTransform(), "regular_ts"),
        ],
    )
    def test_transform_train_new_segments_not_implemented(self, transform, dataset_name, request):
        ts = request.getfixturevalue(dataset_name)
        with pytest.raises(NotImplementedError):
            self._test_transform_train_new_segments(
                ts, transform, train_segments=["segment_1", "segment_2"], expected_changes={}
            )


class TestTransformFutureNewSegments:
    """Test transform on future part of new segments.

    Expected that transformation creates columns, removes columns and changes values.
    """

    def _test_transform_future_new_segments(self, ts, transform, train_segments, expected_changes, horizon=7):
        # prepare data
        train_segments = list(set(train_segments))
        forecast_segments = list(set(ts.segments) - set(train_segments))
        train_ts = select_segments_subset(ts=ts, segments=train_segments)
        new_segments_ts = select_segments_subset(ts=ts, segments=forecast_segments)

        # fit
        transform.fit(train_ts)

        # prepare ts without transform
        test_ts = new_segments_ts.make_future(future_steps=horizon)

        # transform
        transformed_test_ts = new_segments_ts.make_future(future_steps=horizon, transforms=[transform])

        # check
        assert_column_changes(ts_1=test_ts, ts_2=transformed_test_ts, expected_changes=expected_changes)

    @pytest.mark.parametrize(
        "transform, dataset_name, expected_changes",
        [
            # encoders
            (LabelEncoderTransform(in_column="weekday", out_column="res"), "ts_with_exog", {"create": {"res"}}),
            (
                OneHotEncoderTransform(in_column="weekday", out_column="res"),
                "ts_with_exog",
                {"create": {"res_0", "res_1", "res_2", "res_3", "res_4", "res_5", "res_6"}},
            ),
            # feature_selection
            (FilterFeaturesTransform(exclude=["year"]), "ts_with_exog", {"remove": {"year"}}),
            (
                GaleShapleyFeatureSelectionTransform(relevance_table=StatisticsRelevanceTable(), top_k=2),
                "ts_with_exog",
                {"remove": {"weekday", "year", "month"}},
            ),
            (
                MRMRFeatureSelectionTransform(
                    relevance_table=StatisticsRelevanceTable(), top_k=2, fast_redundancy=True
                ),
                "ts_with_exog",
                {"remove": {"weekday", "monthday", "positive"}},
            ),
            (
                MRMRFeatureSelectionTransform(
                    relevance_table=StatisticsRelevanceTable(), top_k=2, fast_redundancy=False
                ),
                "ts_with_exog",
                {"remove": {"weekday", "monthday", "positive"}},
            ),
            (
                TreeFeatureSelectionTransform(model=DecisionTreeRegressor(random_state=42), top_k=2),
                "ts_with_exog",
                {"remove": {"year", "month", "weekday"}},
            ),
            # math
            (
                AddConstTransform(in_column="target", value=1, inplace=False, out_column="res"),
                "regular_ts",
                {"create": {"res"}},
            ),
            (AddConstTransform(in_column="target", value=1, inplace=True), "regular_ts", {}),
            (AddConstTransform(in_column="positive", value=1, inplace=True), "ts_with_exog", {"change": {"positive"}}),
            (
                LagTransform(in_column="target", lags=[1, 2, 3], out_column="res"),
                "regular_ts",
                {"create": {"res_1", "res_2", "res_3"}},
            ),
            (
                LambdaTransform(in_column="target", transform_func=lambda x: x + 1, inplace=False, out_column="res"),
                "regular_ts",
                {"create": {"res"}},
            ),
            (
                LambdaTransform(
                    in_column="target",
                    transform_func=lambda x: x + 1,
                    inverse_transform_func=lambda x: x - 1,
                    inplace=True,
                ),
                "regular_ts",
                {},
            ),
            (
                LambdaTransform(
                    in_column="positive",
                    transform_func=lambda x: x + 1,
                    inverse_transform_func=lambda x: x - 1,
                    inplace=True,
                ),
                "ts_with_exog",
                {"change": {"positive"}},
            ),
            (LimitTransform(in_column="target"), "regular_ts", {}),
            (LimitTransform(in_column="positive"), "ts_with_exog", {}),
            (
                LimitTransform(in_column="positive", lower_bound=-50, upper_bound=50),
                "ts_with_exog",
                {"change": {"positive"}},
            ),
            (LogTransform(in_column="target", inplace=False, out_column="res"), "positive_ts", {"create": {"res"}}),
            (LogTransform(in_column="target", inplace=True), "positive_ts", {}),
            (LogTransform(in_column="positive", inplace=True), "ts_with_exog", {"change": {"positive"}}),
            (
                DifferencingTransform(in_column="target", inplace=False, out_column="res"),
                "regular_ts",
                {"create": {"res"}},
            ),
            (MADTransform(in_column="target", window=14, out_column="res"), "regular_ts", {"create": {"res"}}),
            (MaxTransform(in_column="target", window=14, out_column="res"), "regular_ts", {"create": {"res"}}),
            (MeanTransform(in_column="target", window=14, out_column="res"), "regular_ts", {"create": {"res"}}),
            (MedianTransform(in_column="target", window=14, out_column="res"), "regular_ts", {"create": {"res"}}),
            (
                MinMaxDifferenceTransform(in_column="target", window=14, out_column="res"),
                "regular_ts",
                {"create": {"res"}},
            ),
            (MinTransform(in_column="target", window=14, out_column="res"), "regular_ts", {"create": {"res"}}),
            (
                QuantileTransform(in_column="target", quantile=0.9, window=14, out_column="res"),
                "regular_ts",
                {"create": {"res"}},
            ),
            (StdTransform(in_column="target", window=14, out_column="res"), "regular_ts", {"create": {"res"}}),
            (SumTransform(in_column="target", window=14, out_column="res"), "regular_ts", {"create": {"res"}}),
            (
                BoxCoxTransform(in_column="target", mode="macro", inplace=False, out_column="res"),
                "positive_ts",
                {"create": {"res_target"}},
            ),
            (BoxCoxTransform(in_column="target", mode="macro", inplace=True), "positive_ts", {}),
            (
                BoxCoxTransform(in_column="positive", mode="macro", inplace=True),
                "ts_with_exog",
                {"change": {"positive"}},
            ),
            (
                MaxAbsScalerTransform(in_column="target", mode="macro", inplace=False, out_column="res"),
                "regular_ts",
                {"create": {"res_target"}},
            ),
            (
                MaxAbsScalerTransform(in_column="target", mode="macro", inplace=True),
                "regular_ts",
                {},
            ),
            (
                MaxAbsScalerTransform(in_column="positive", mode="macro", inplace=True),
                "ts_with_exog",
                {"change": {"positive"}},
            ),
            (
                MinMaxScalerTransform(in_column="target", mode="macro", inplace=False, out_column="res"),
                "regular_ts",
                {"create": {"res_target"}},
            ),
            (
                MinMaxScalerTransform(in_column="target", mode="macro", inplace=True),
                "regular_ts",
                {},
            ),
            (
                MinMaxScalerTransform(in_column="positive", mode="macro", inplace=True),
                "ts_with_exog",
                {"change": {"positive"}},
            ),
            (
                RobustScalerTransform(in_column="target", mode="macro", inplace=False, out_column="res"),
                "regular_ts",
                {"create": {"res_target"}},
            ),
            (
                RobustScalerTransform(in_column="target", mode="macro", inplace=True),
                "regular_ts",
                {},
            ),
            (
                RobustScalerTransform(in_column="positive", mode="macro", inplace=True),
                "ts_with_exog",
                {"change": {"positive"}},
            ),
            (
                StandardScalerTransform(in_column="target", mode="macro", inplace=False, out_column="res"),
                "regular_ts",
                {"create": {"res_target"}},
            ),
            (
                StandardScalerTransform(in_column="target", mode="macro", inplace=True),
                "regular_ts",
                {},
            ),
            (
                StandardScalerTransform(in_column="positive", mode="macro", inplace=True),
                "ts_with_exog",
                {"change": {"positive"}},
            ),
            (
                YeoJohnsonTransform(in_column="target", mode="macro", inplace=False, out_column="res"),
                "regular_ts",
                {"create": {"res_target"}},
            ),
            (YeoJohnsonTransform(in_column="target", mode="macro", inplace=True), "regular_ts", {}),
            (
                YeoJohnsonTransform(in_column="positive", mode="macro", inplace=True),
                "ts_with_exog",
                {"change": {"positive"}},
            ),
            # timestamp
            (
                DateFlagsTransform(out_column="res"),
                "regular_ts",
                {"create": {"res_day_number_in_week", "res_day_number_in_month", "res_is_weekend"}},
            ),
            (
                FourierTransform(period=7, order=2, out_column="res"),
                "regular_ts",
                {"create": {"res_1", "res_2", "res_3", "res_4"}},
            ),
            (HolidayTransform(out_column="res", mode="binary"), "regular_ts", {"create": {"res"}}),
            (HolidayTransform(out_column="res", mode="category"), "regular_ts", {"create": {"res"}}),
            (
                TimeFlagsTransform(out_column="res"),
                "regular_ts",
                {"create": {"res_minute_in_hour_number", "res_hour_number"}},
            ),
            (
                EventTransform(in_column="holiday", out_column="holiday", n_pre=1, n_post=1),
                "ts_with_binary_exog",
                {"create": {"holiday_pre", "holiday_post"}},
            ),
            (
                EventTransform(in_column="holiday", out_column="holiday", mode="distance", n_pre=1, n_post=1),
                "ts_with_binary_exog",
                {"create": {"holiday_pre", "holiday_post"}},
            ),
        ],
    )
    def test_transform_future_new_segments(self, transform, dataset_name, expected_changes, request):
        ts = request.getfixturevalue(dataset_name)
        self._test_transform_future_new_segments(
            ts, transform, train_segments=["segment_1", "segment_2"], expected_changes=expected_changes
        )

    @pytest.mark.parametrize(
        "transform, dataset_name",
        [
            # decomposition
            (
                ChangePointsSegmentationTransform(
                    in_column="target",
                    change_points_model=RupturesChangePointsModel(change_points_model=Binseg(), n_bkps=5),
                ),
                "regular_ts",
            ),
            (
                ChangePointsTrendTransform(in_column="target"),
                "regular_ts",
            ),
            (
                ChangePointsLevelTransform(in_column="target"),
                "regular_ts",
            ),
            (LinearTrendTransform(in_column="target"), "regular_ts"),
            (TheilSenTrendTransform(in_column="target"), "regular_ts"),
            (STLTransform(in_column="target", period=7), "regular_ts"),
            (DeseasonalityTransform(in_column="target", period=7), "regular_ts"),
            (
                TrendTransform(
                    in_column="target",
                    change_points_model=RupturesChangePointsModel(change_points_model=Binseg(), n_bkps=5),
                ),
                "regular_ts",
            ),
            # encoders
            (MeanSegmentEncoderTransform(), "regular_ts"),
            (SegmentEncoderTransform(), "regular_ts"),
            # math
            (DifferencingTransform(in_column="target", inplace=True), "regular_ts"),
            (DifferencingTransform(in_column="positive", inplace=True), "ts_with_exog"),
            (BoxCoxTransform(in_column="target", mode="per-segment", inplace=False), "positive_ts"),
            (BoxCoxTransform(in_column="target", mode="per-segment", inplace=True), "positive_ts"),
            (BoxCoxTransform(in_column="positive", mode="per-segment", inplace=True), "ts_with_exog"),
            (MaxAbsScalerTransform(in_column="target", mode="per-segment", inplace=False), "regular_ts"),
            (MaxAbsScalerTransform(in_column="target", mode="per-segment", inplace=True), "regular_ts"),
            (MaxAbsScalerTransform(in_column="positive", mode="per-segment", inplace=True), "ts_with_exog"),
            (MinMaxScalerTransform(in_column="target", mode="per-segment", inplace=False), "regular_ts"),
            (MinMaxScalerTransform(in_column="target", mode="per-segment", inplace=True), "regular_ts"),
            (MinMaxScalerTransform(in_column="positive", mode="per-segment", inplace=True), "ts_with_exog"),
            (RobustScalerTransform(in_column="target", mode="per-segment", inplace=False), "regular_ts"),
            (RobustScalerTransform(in_column="target", mode="per-segment", inplace=True), "regular_ts"),
            (RobustScalerTransform(in_column="positive", mode="per-segment", inplace=True), "ts_with_exog"),
            (StandardScalerTransform(in_column="target", mode="per-segment", inplace=False), "regular_ts"),
            (StandardScalerTransform(in_column="target", mode="per-segment", inplace=True), "regular_ts"),
            (StandardScalerTransform(in_column="positive", mode="per-segment", inplace=True), "ts_with_exog"),
            (YeoJohnsonTransform(in_column="target", mode="per-segment", inplace=False), "regular_ts"),
            (YeoJohnsonTransform(in_column="target", mode="per-segment", inplace=True), "regular_ts"),
            (YeoJohnsonTransform(in_column="positive", mode="per-segment", inplace=True), "ts_with_exog"),
            # missing_values
            (
                ResampleWithDistributionTransform(
                    in_column="regressor_exog", distribution_column="target", inplace=False
                ),
                "ts_to_resample",
            ),
            (
                ResampleWithDistributionTransform(
                    in_column="regressor_exog", distribution_column="target", inplace=True
                ),
                "ts_to_resample",
            ),
            (
                TimeSeriesImputerTransform(in_column="target"),
                "ts_to_fill",
            ),
            # outliers
            (DensityOutliersTransform(in_column="target"), "ts_with_outliers"),
            (MedianOutliersTransform(in_column="target"), "ts_with_outliers"),
            (PredictionIntervalOutliersTransform(in_column="target", model=ProphetModel), "ts_with_outliers"),
            # timestamp
            (SpecialDaysTransform(), "regular_ts"),
        ],
    )
    def test_transform_future_new_segments_not_implemented(self, transform, dataset_name, request):
        ts = request.getfixturevalue(dataset_name)
        with pytest.raises(NotImplementedError):
            self._test_transform_future_new_segments(
                ts, transform, train_segments=["segment_1", "segment_2"], expected_changes={}
            )


class TestTransformFutureWithTarget:
    """Test transform on future dataset with known target.

    Expected that transformation creates columns, removes columns and changes values.
    """

    def _test_transform_future_with_target(self, ts, transform, expected_changes, gap_size=7, transform_size=50):
        # prepare data
        train_ts, future_full_ts = ts.train_test_split(test_size=gap_size + transform_size)
        _, test_ts = future_full_ts.train_test_split(test_size=transform_size)

        # fit
        transform.fit(train_ts)

        # transform
        transformed_test_ts = transform.transform(deepcopy(test_ts))

        # check
        assert_column_changes(ts_1=test_ts, ts_2=transformed_test_ts, expected_changes=expected_changes)

    @pytest.mark.parametrize(
        "transform, dataset_name, expected_changes",
        [
            # decomposition
            (
                ChangePointsSegmentationTransform(
                    in_column="target",
                    change_points_model=RupturesChangePointsModel(change_points_model=Binseg(), n_bkps=5),
                    out_column="res",
                ),
                "regular_ts",
                {"create": {"res"}},
            ),
            (
                ChangePointsTrendTransform(in_column="target"),
                "regular_ts",
                {"change": {"target"}},
            ),
            (
                ChangePointsLevelTransform(in_column="target"),
                "regular_ts",
                {"change": {"target"}},
            ),
            (LinearTrendTransform(in_column="target"), "regular_ts", {"change": {"target"}}),
            (TheilSenTrendTransform(in_column="target"), "regular_ts", {"change": {"target"}}),
            (STLTransform(in_column="target", period=7), "regular_ts", {"change": {"target"}}),
            (DeseasonalityTransform(in_column="target", period=7), "regular_ts", {"change": {"target"}}),
            (
                TrendTransform(
                    in_column="target",
                    change_points_model=RupturesChangePointsModel(change_points_model=Binseg(), n_bkps=5),
                    out_column="res",
                ),
                "regular_ts",
                {"create": {"res"}},
            ),
            # encoders
            (LabelEncoderTransform(in_column="weekday", out_column="res"), "ts_with_exog", {"create": {"res"}}),
            (
                OneHotEncoderTransform(in_column="weekday", out_column="res"),
                "ts_with_exog",
                {"create": {"res_0", "res_1", "res_2", "res_3", "res_4", "res_5", "res_6"}},
            ),
            (MeanSegmentEncoderTransform(), "regular_ts", {"create": {"segment_mean"}}),
            (SegmentEncoderTransform(), "regular_ts", {"create": {"segment_code"}}),
            # feature_selection
            (FilterFeaturesTransform(exclude=["year"]), "ts_with_exog", {"remove": {"year"}}),
            (
                GaleShapleyFeatureSelectionTransform(relevance_table=StatisticsRelevanceTable(), top_k=2),
                "ts_with_exog",
                {"remove": {"month", "year", "positive"}},
            ),
            (
                MRMRFeatureSelectionTransform(
                    relevance_table=StatisticsRelevanceTable(), top_k=2, fast_redundancy=True
                ),
                "ts_with_exog",
                {"remove": {"weekday", "monthday", "positive"}},
            ),
            (
                MRMRFeatureSelectionTransform(
                    relevance_table=StatisticsRelevanceTable(), top_k=2, fast_redundancy=False
                ),
                "ts_with_exog",
                {"remove": {"weekday", "monthday", "positive"}},
            ),
            (
                TreeFeatureSelectionTransform(model=DecisionTreeRegressor(random_state=42), top_k=2),
                "ts_with_exog",
                {"remove": {"year", "month", "weekday"}},
            ),
            # math
            (
                AddConstTransform(in_column="target", value=1, inplace=False, out_column="res"),
                "regular_ts",
                {"create": {"res"}},
            ),
            (AddConstTransform(in_column="target", value=1, inplace=True), "regular_ts", {"change": {"target"}}),
            (
                LagTransform(in_column="target", lags=[1, 2, 3], out_column="res"),
                "regular_ts",
                {"create": {"res_1", "res_2", "res_3"}},
            ),
            (
                LambdaTransform(in_column="target", transform_func=lambda x: x + 1, inplace=False, out_column="res"),
                "regular_ts",
                {"create": {"res"}},
            ),
            (
                LambdaTransform(
                    in_column="target",
                    transform_func=lambda x: x + 1,
                    inverse_transform_func=lambda x: x - 1,
                    inplace=True,
                ),
                "regular_ts",
                {"change": {"target"}},
            ),
            (LimitTransform(in_column="target"), "regular_ts", {}),
            (LimitTransform(in_column="target", lower_bound=-50, upper_bound=50), "regular_ts", {"change": {"target"}}),
            (LogTransform(in_column="target", inplace=False, out_column="res"), "positive_ts", {"create": {"res"}}),
            (LogTransform(in_column="target", inplace=True), "positive_ts", {"change": {"target"}}),
            (
                DifferencingTransform(in_column="target", inplace=False, out_column="res"),
                "regular_ts",
                {"create": {"res"}},
            ),
            (DifferencingTransform(in_column="target", inplace=True), "regular_ts", {"change": {"target"}}),
            (MADTransform(in_column="target", window=7, out_column="res"), "regular_ts", {"create": {"res"}}),
            (MaxTransform(in_column="target", window=7, out_column="res"), "regular_ts", {"create": {"res"}}),
            (MeanTransform(in_column="target", window=7, out_column="res"), "regular_ts", {"create": {"res"}}),
            (MedianTransform(in_column="target", window=7, out_column="res"), "regular_ts", {"create": {"res"}}),
            (
                MinMaxDifferenceTransform(in_column="target", window=7, out_column="res"),
                "regular_ts",
                {"create": {"res"}},
            ),
            (MinTransform(in_column="target", window=7, out_column="res"), "regular_ts", {"create": {"res"}}),
            (
                QuantileTransform(in_column="target", quantile=0.9, window=7, out_column="res"),
                "regular_ts",
                {"create": {"res"}},
            ),
            (StdTransform(in_column="target", window=7, out_column="res"), "regular_ts", {"create": {"res"}}),
            (SumTransform(in_column="target", window=7, out_column="res"), "regular_ts", {"create": {"res"}}),
            (
                BoxCoxTransform(in_column="target", mode="per-segment", inplace=False, out_column="res"),
                "positive_ts",
                {"create": {"res_target"}},
            ),
            (
                BoxCoxTransform(in_column="target", mode="per-segment", inplace=True),
                "positive_ts",
                {"change": {"target"}},
            ),
            (
                BoxCoxTransform(in_column="target", mode="macro", inplace=False, out_column="res"),
                "positive_ts",
                {"create": {"res_target"}},
            ),
            (BoxCoxTransform(in_column="target", mode="macro", inplace=True), "positive_ts", {"change": {"target"}}),
            (
                MaxAbsScalerTransform(in_column="target", mode="per-segment", inplace=False, out_column="res"),
                "regular_ts",
                {"create": {"res_target"}},
            ),
            (
                MaxAbsScalerTransform(in_column="target", mode="per-segment", inplace=True),
                "regular_ts",
                {"change": {"target"}},
            ),
            (
                MaxAbsScalerTransform(in_column="target", mode="macro", inplace=False, out_column="res"),
                "regular_ts",
                {"create": {"res_target"}},
            ),
            (
                MaxAbsScalerTransform(in_column="target", mode="macro", inplace=True),
                "regular_ts",
                {"change": {"target"}},
            ),
            (
                MinMaxScalerTransform(in_column="target", mode="per-segment", inplace=False, out_column="res"),
                "regular_ts",
                {"create": {"res_target"}},
            ),
            (
                MinMaxScalerTransform(in_column="target", mode="per-segment", inplace=True),
                "regular_ts",
                {"change": {"target"}},
            ),
            (
                MinMaxScalerTransform(in_column="target", mode="macro", inplace=False, out_column="res"),
                "regular_ts",
                {"create": {"res_target"}},
            ),
            (
                MinMaxScalerTransform(in_column="target", mode="macro", inplace=True),
                "regular_ts",
                {"change": {"target"}},
            ),
            (
                RobustScalerTransform(in_column="target", mode="per-segment", inplace=False, out_column="res"),
                "regular_ts",
                {"create": {"res_target"}},
            ),
            (
                RobustScalerTransform(in_column="target", mode="per-segment", inplace=True),
                "regular_ts",
                {"change": {"target"}},
            ),
            (
                RobustScalerTransform(in_column="target", mode="macro", inplace=False, out_column="res"),
                "regular_ts",
                {"create": {"res_target"}},
            ),
            (
                RobustScalerTransform(in_column="target", mode="macro", inplace=True),
                "regular_ts",
                {"change": {"target"}},
            ),
            (
                StandardScalerTransform(in_column="target", mode="per-segment", inplace=False, out_column="res"),
                "regular_ts",
                {"create": {"res_target"}},
            ),
            (
                StandardScalerTransform(in_column="target", mode="per-segment", inplace=True),
                "regular_ts",
                {"change": {"target"}},
            ),
            (
                StandardScalerTransform(in_column="target", mode="macro", inplace=False, out_column="res"),
                "regular_ts",
                {"create": {"res_target"}},
            ),
            (
                StandardScalerTransform(in_column="target", mode="macro", inplace=True),
                "regular_ts",
                {"change": {"target"}},
            ),
            (
                YeoJohnsonTransform(in_column="target", mode="per-segment", inplace=False, out_column="res"),
                "regular_ts",
                {"create": {"res_target"}},
            ),
            (
                YeoJohnsonTransform(in_column="target", mode="per-segment", inplace=True),
                "regular_ts",
                {"change": {"target"}},
            ),
            (
                YeoJohnsonTransform(in_column="target", mode="macro", inplace=False, out_column="res"),
                "regular_ts",
                {"create": {"res_target"}},
            ),
            (YeoJohnsonTransform(in_column="target", mode="macro", inplace=True), "regular_ts", {"change": {"target"}}),
            # missing_values
            (
                ResampleWithDistributionTransform(
                    in_column="regressor_exog", distribution_column="target", inplace=False, out_column="res"
                ),
                "ts_to_resample",
                {"create": {"res"}},
            ),
            (
                ResampleWithDistributionTransform(
                    in_column="regressor_exog", distribution_column="target", inplace=True
                ),
                "ts_to_resample",
                {"change": {"regressor_exog"}},
            ),
            (
                # this behaviour can be unexpected for someone
                TimeSeriesImputerTransform(in_column="target"),
                "ts_to_fill",
                {},
            ),
            # outliers
            (DensityOutliersTransform(in_column="target"), "ts_with_outliers", {}),
            (MedianOutliersTransform(in_column="target"), "ts_with_outliers", {}),
            (PredictionIntervalOutliersTransform(in_column="target", model=ProphetModel), "ts_with_outliers", {}),
            # timestamp
            (
                DateFlagsTransform(out_column="res"),
                "regular_ts",
                {"create": {"res_day_number_in_week", "res_day_number_in_month", "res_is_weekend"}},
            ),
            (
                FourierTransform(period=7, order=2, out_column="res"),
                "regular_ts",
                {"create": {"res_1", "res_2", "res_3", "res_4"}},
            ),
            (HolidayTransform(out_column="res", mode="binary"), "regular_ts", {"create": {"res"}}),
            (HolidayTransform(out_column="res", mode="category"), "regular_ts", {"create": {"res"}}),
            (
                TimeFlagsTransform(out_column="res"),
                "regular_ts",
                {"create": {"res_minute_in_hour_number", "res_hour_number"}},
            ),
            (SpecialDaysTransform(), "regular_ts", {"create": {"anomaly_weekdays", "anomaly_monthdays"}}),
            (
                EventTransform(in_column="holiday", out_column="holiday", n_pre=1, n_post=1),
                "ts_with_binary_exog",
                {"create": {"holiday_pre", "holiday_post"}},
            ),
            (
                EventTransform(in_column="holiday", out_column="holiday", mode="distance", n_pre=1, n_post=1),
                "ts_with_binary_exog",
                {"create": {"holiday_pre", "holiday_post"}},
            ),
        ],
    )
    def test_transform_future_with_target(self, transform, dataset_name, expected_changes, request):
        ts = request.getfixturevalue(dataset_name)
        self._test_transform_future_with_target(ts, transform, expected_changes=expected_changes)


class TestTransformFutureWithoutTarget:
    """Test transform on future dataset with unknown target.

    Expected that transformation creates columns, removes columns and changes values.
    """

    def _test_transform_future_without_target(self, ts, transform, expected_changes, gap_size=28, transform_size=7):
        # prepare data
        train_ts, future_ts = ts.train_test_split(test_size=gap_size)

        # fit
        transform.fit(train_ts)

        # prepare ts without transform
        test_ts = future_ts.make_future(future_steps=transform_size)

        # transform
        transformed_test_ts = future_ts.make_future(future_steps=transform_size, transforms=[transform])

        # check
        assert_column_changes(ts_1=test_ts, ts_2=transformed_test_ts, expected_changes=expected_changes)

    @pytest.mark.parametrize(
        "transform, dataset_name, expected_changes",
        [
            # decomposition
            (
                ChangePointsSegmentationTransform(
                    in_column="target",
                    change_points_model=RupturesChangePointsModel(change_points_model=Binseg(), n_bkps=5),
                    out_column="res",
                ),
                "regular_ts",
                {"create": {"res"}},
            ),
            (
                ChangePointsTrendTransform(in_column="target"),
                "regular_ts",
                {},
            ),
            (
                ChangePointsTrendTransform(in_column="positive"),
                "ts_with_exog",
                {"change": {"positive"}},
            ),
            (
                ChangePointsLevelTransform(in_column="target"),
                "regular_ts",
                {},
            ),
            (
                ChangePointsLevelTransform(in_column="positive"),
                "ts_with_exog",
                {"change": {"positive"}},
            ),
            (LinearTrendTransform(in_column="target"), "regular_ts", {}),
            (LinearTrendTransform(in_column="positive"), "ts_with_exog", {"change": {"positive"}}),
            (TheilSenTrendTransform(in_column="target"), "regular_ts", {}),
            (TheilSenTrendTransform(in_column="positive"), "ts_with_exog", {"change": {"positive"}}),
            (STLTransform(in_column="target", period=7), "regular_ts", {}),
            (STLTransform(in_column="positive", period=7), "ts_with_exog", {"change": {"positive"}}),
            (DeseasonalityTransform(in_column="target", period=7), "regular_ts", {}),
            (DeseasonalityTransform(in_column="positive", period=7), "ts_with_exog", {"change": {"positive"}}),
            (
                TrendTransform(
                    in_column="target",
                    change_points_model=RupturesChangePointsModel(change_points_model=Binseg(), n_bkps=5),
                    out_column="res",
                ),
                "regular_ts",
                {"create": {"res"}},
            ),
            # encoders
            (LabelEncoderTransform(in_column="weekday", out_column="res"), "ts_with_exog", {"create": {"res"}}),
            (
                OneHotEncoderTransform(in_column="weekday", out_column="res"),
                "ts_with_exog",
                {"create": {"res_0", "res_1", "res_2", "res_3", "res_4", "res_5", "res_6"}},
            ),
            (MeanSegmentEncoderTransform(), "regular_ts", {"create": {"segment_mean"}}),
            (SegmentEncoderTransform(), "regular_ts", {"create": {"segment_code"}}),
            # feature_selection
            (FilterFeaturesTransform(exclude=["year"]), "ts_with_exog", {"remove": {"year"}}),
            (
                GaleShapleyFeatureSelectionTransform(relevance_table=StatisticsRelevanceTable(), top_k=2),
                "ts_with_exog",
                {"remove": {"month", "year", "weekday"}},
            ),
            (
                MRMRFeatureSelectionTransform(
                    relevance_table=StatisticsRelevanceTable(), top_k=2, fast_redundancy=True
                ),
                "ts_with_exog",
                {"remove": {"weekday", "monthday", "positive"}},
            ),
            (
                MRMRFeatureSelectionTransform(
                    relevance_table=StatisticsRelevanceTable(), top_k=2, fast_redundancy=False
                ),
                "ts_with_exog",
                {"remove": {"weekday", "monthday", "positive"}},
            ),
            (
                TreeFeatureSelectionTransform(model=DecisionTreeRegressor(random_state=42), top_k=2),
                "ts_with_exog",
                {"remove": {"year", "month", "weekday"}},
            ),
            # math
            (
                AddConstTransform(in_column="target", value=1, inplace=False, out_column="res"),
                "regular_ts",
                {"create": {"res"}},
            ),
            (AddConstTransform(in_column="target", value=1, inplace=True), "regular_ts", {}),
            (AddConstTransform(in_column="positive", value=1, inplace=True), "ts_with_exog", {"change": {"positive"}}),
            (
                LagTransform(in_column="target", lags=[1, 2, 3], out_column="res"),
                "regular_ts",
                {"create": {"res_1", "res_2", "res_3"}},
            ),
            (
                LambdaTransform(in_column="target", transform_func=lambda x: x + 1, inplace=False, out_column="res"),
                "regular_ts",
                {"create": {"res"}},
            ),
            (
                LambdaTransform(
                    in_column="target",
                    transform_func=lambda x: x + 1,
                    inverse_transform_func=lambda x: x - 1,
                    inplace=True,
                ),
                "regular_ts",
                {},
            ),
            (
                LambdaTransform(
                    in_column="positive",
                    transform_func=lambda x: x + 1,
                    inverse_transform_func=lambda x: x - 1,
                    inplace=True,
                ),
                "ts_with_exog",
                {"change": {"positive"}},
            ),
            (LimitTransform(in_column="target"), "regular_ts", {}),
            (LimitTransform(in_column="positive"), "ts_with_exog", {}),
            (
                LimitTransform(in_column="positive", lower_bound=-50, upper_bound=50),
                "ts_with_exog",
                {"change": {"positive"}},
            ),
            (LogTransform(in_column="target", inplace=False, out_column="res"), "positive_ts", {"create": {"res"}}),
            (LogTransform(in_column="target", inplace=True), "positive_ts", {}),
            (LogTransform(in_column="positive", inplace=True), "ts_with_exog", {"change": {"positive"}}),
            (
                DifferencingTransform(in_column="target", inplace=False, out_column="res"),
                "regular_ts",
                {"create": {"res"}},
            ),
            (DifferencingTransform(in_column="target", inplace=True), "regular_ts", {}),
            (DifferencingTransform(in_column="positive", inplace=True), "ts_with_exog", {"change": {"positive"}}),
            (MADTransform(in_column="target", window=14, out_column="res"), "regular_ts", {"create": {"res"}}),
            (MaxTransform(in_column="target", window=14, out_column="res"), "regular_ts", {"create": {"res"}}),
            (MeanTransform(in_column="target", window=14, out_column="res"), "regular_ts", {"create": {"res"}}),
            (MedianTransform(in_column="target", window=14, out_column="res"), "regular_ts", {"create": {"res"}}),
            (
                MinMaxDifferenceTransform(in_column="target", window=14, out_column="res"),
                "regular_ts",
                {"create": {"res"}},
            ),
            (MinTransform(in_column="target", window=14, out_column="res"), "regular_ts", {"create": {"res"}}),
            (
                QuantileTransform(in_column="target", quantile=0.9, window=14, out_column="res"),
                "regular_ts",
                {"create": {"res"}},
            ),
            (StdTransform(in_column="target", window=14, out_column="res"), "regular_ts", {"create": {"res"}}),
            (SumTransform(in_column="target", window=14, out_column="res"), "regular_ts", {"create": {"res"}}),
            (
                BoxCoxTransform(in_column="target", mode="per-segment", inplace=False, out_column="res"),
                "positive_ts",
                {"create": {"res_target"}},
            ),
            (BoxCoxTransform(in_column="target", mode="per-segment", inplace=True), "positive_ts", {}),
            (
                BoxCoxTransform(in_column="positive", mode="per-segment", inplace=True),
                "ts_with_exog",
                {"change": {"positive"}},
            ),
            (
                BoxCoxTransform(in_column="target", mode="macro", inplace=False, out_column="res"),
                "positive_ts",
                {"create": {"res_target"}},
            ),
            (BoxCoxTransform(in_column="target", mode="macro", inplace=True), "positive_ts", {}),
            (
                BoxCoxTransform(in_column="positive", mode="macro", inplace=True),
                "ts_with_exog",
                {"change": {"positive"}},
            ),
            (
                MaxAbsScalerTransform(in_column="target", mode="per-segment", inplace=False, out_column="res"),
                "regular_ts",
                {"create": {"res_target"}},
            ),
            (MaxAbsScalerTransform(in_column="target", mode="per-segment", inplace=True), "regular_ts", {}),
            (
                MaxAbsScalerTransform(in_column="positive", mode="per-segment", inplace=True),
                "ts_with_exog",
                {"change": {"positive"}},
            ),
            (
                MaxAbsScalerTransform(in_column="target", mode="macro", inplace=False, out_column="res"),
                "regular_ts",
                {"create": {"res_target"}},
            ),
            (
                MaxAbsScalerTransform(in_column="target", mode="macro", inplace=True),
                "regular_ts",
                {},
            ),
            (
                MaxAbsScalerTransform(in_column="positive", mode="macro", inplace=True),
                "ts_with_exog",
                {"change": {"positive"}},
            ),
            (
                MinMaxScalerTransform(in_column="target", mode="per-segment", inplace=False, out_column="res"),
                "regular_ts",
                {"create": {"res_target"}},
            ),
            (MinMaxScalerTransform(in_column="target", mode="per-segment", inplace=True), "regular_ts", {}),
            (
                MinMaxScalerTransform(in_column="positive", mode="per-segment", inplace=True),
                "ts_with_exog",
                {"change": {"positive"}},
            ),
            (
                MinMaxScalerTransform(in_column="target", mode="macro", inplace=False, out_column="res"),
                "regular_ts",
                {"create": {"res_target"}},
            ),
            (
                MinMaxScalerTransform(in_column="target", mode="macro", inplace=True),
                "regular_ts",
                {},
            ),
            (
                MinMaxScalerTransform(in_column="positive", mode="macro", inplace=True),
                "ts_with_exog",
                {"change": {"positive"}},
            ),
            (
                RobustScalerTransform(in_column="target", mode="per-segment", inplace=False, out_column="res"),
                "regular_ts",
                {"create": {"res_target"}},
            ),
            (RobustScalerTransform(in_column="target", mode="per-segment", inplace=True), "regular_ts", {}),
            (
                RobustScalerTransform(in_column="positive", mode="per-segment", inplace=True),
                "ts_with_exog",
                {"change": {"positive"}},
            ),
            (
                RobustScalerTransform(in_column="target", mode="macro", inplace=False, out_column="res"),
                "regular_ts",
                {"create": {"res_target"}},
            ),
            (
                RobustScalerTransform(in_column="target", mode="macro", inplace=True),
                "regular_ts",
                {},
            ),
            (
                RobustScalerTransform(in_column="positive", mode="macro", inplace=True),
                "ts_with_exog",
                {"change": {"positive"}},
            ),
            (
                StandardScalerTransform(in_column="target", mode="per-segment", inplace=False, out_column="res"),
                "regular_ts",
                {"create": {"res_target"}},
            ),
            (StandardScalerTransform(in_column="target", mode="per-segment", inplace=True), "regular_ts", {}),
            (
                StandardScalerTransform(in_column="positive", mode="per-segment", inplace=True),
                "ts_with_exog",
                {"change": {"positive"}},
            ),
            (
                StandardScalerTransform(in_column="target", mode="macro", inplace=False, out_column="res"),
                "regular_ts",
                {"create": {"res_target"}},
            ),
            (
                StandardScalerTransform(in_column="target", mode="macro", inplace=True),
                "regular_ts",
                {},
            ),
            (
                StandardScalerTransform(in_column="positive", mode="macro", inplace=True),
                "ts_with_exog",
                {"change": {"positive"}},
            ),
            (
                YeoJohnsonTransform(in_column="target", mode="per-segment", inplace=False, out_column="res"),
                "regular_ts",
                {"create": {"res_target"}},
            ),
            (YeoJohnsonTransform(in_column="target", mode="per-segment", inplace=True), "regular_ts", {}),
            (
                YeoJohnsonTransform(in_column="positive", mode="per-segment", inplace=True),
                "ts_with_exog",
                {"change": {"positive"}},
            ),
            (
                YeoJohnsonTransform(in_column="target", mode="macro", inplace=False, out_column="res"),
                "regular_ts",
                {"create": {"res_target"}},
            ),
            (YeoJohnsonTransform(in_column="target", mode="macro", inplace=True), "regular_ts", {}),
            (
                YeoJohnsonTransform(in_column="positive", mode="macro", inplace=True),
                "ts_with_exog",
                {"change": {"positive"}},
            ),
            # missing_values
            (
                ResampleWithDistributionTransform(
                    in_column="regressor_exog", distribution_column="target", inplace=False, out_column="res"
                ),
                "ts_to_resample",
                {"create": {"res"}},
            ),
            (
                ResampleWithDistributionTransform(
                    in_column="regressor_exog", distribution_column="target", inplace=True
                ),
                "ts_to_resample",
                {"change": {"regressor_exog"}},
            ),
            (
                # this behaviour can be unexpected for someone
                TimeSeriesImputerTransform(in_column="target"),
                "ts_to_fill",
                {},
            ),
            # outliers
            (DensityOutliersTransform(in_column="target"), "ts_with_outliers", {}),
            (MedianOutliersTransform(in_column="target"), "ts_with_outliers", {}),
            (PredictionIntervalOutliersTransform(in_column="target", model=ProphetModel), "ts_with_outliers", {}),
            # timestamp
            (
                DateFlagsTransform(out_column="res"),
                "regular_ts",
                {"create": {"res_day_number_in_week", "res_day_number_in_month", "res_is_weekend"}},
            ),
            (
                FourierTransform(period=7, order=2, out_column="res"),
                "regular_ts",
                {"create": {"res_1", "res_2", "res_3", "res_4"}},
            ),
            (HolidayTransform(out_column="res", mode="binary"), "regular_ts", {"create": {"res"}}),
            (HolidayTransform(out_column="res", mode="category"), "regular_ts", {"create": {"res"}}),
            (
                TimeFlagsTransform(out_column="res"),
                "regular_ts",
                {"create": {"res_minute_in_hour_number", "res_hour_number"}},
            ),
            (SpecialDaysTransform(), "regular_ts", {"create": {"anomaly_weekdays", "anomaly_monthdays"}}),
            (
                EventTransform(in_column="holiday", out_column="holiday", n_pre=1, n_post=1),
                "ts_with_binary_exog",
                {"create": {"holiday_pre", "holiday_post"}},
            ),
            (
                EventTransform(in_column="holiday", out_column="holiday", n_pre=1, n_post=1, mode="distance"),
                "ts_with_binary_exog",
                {"create": {"holiday_pre", "holiday_post"}},
            ),
        ],
    )
    def test_transform_future_without_target(self, transform, dataset_name, expected_changes, request):
        ts = request.getfixturevalue(dataset_name)
        self._test_transform_future_without_target(ts, transform, expected_changes=expected_changes)<|MERGE_RESOLUTION|>--- conflicted
+++ resolved
@@ -408,10 +408,8 @@
             ),
             (LinearTrendTransform(in_column="target"), "regular_ts", {"change": {"target"}}),
             (TheilSenTrendTransform(in_column="target"), "regular_ts", {"change": {"target"}}),
-<<<<<<< HEAD
             (STLTransform(in_column="target", period=7), "regular_ts", {"change": {"target"}}),
             (DeseasonalityTransform(in_column="target", period=7), "regular_ts", {"change": {"target"}}),
-=======
             (
                 TrendTransform(
                     in_column="target",
@@ -421,7 +419,6 @@
                 "regular_ts",
                 {"create": {"res"}},
             ),
->>>>>>> e939dce8
             # encoders
             (LabelEncoderTransform(in_column="weekday", out_column="res"), "ts_with_exog", {"create": {"res"}}),
             (
@@ -724,40 +721,6 @@
     @pytest.mark.parametrize(
         "transform, dataset_name, expected_changes",
         [
-            # decomposition
-<<<<<<< HEAD
-            (
-                ChangePointsSegmentationTransform(
-                    in_column="target",
-                    change_points_model=RupturesChangePointsModel(change_points_model=Binseg(), n_bkps=5),
-                    out_column="res",
-                ),
-                "regular_ts",
-                {"create": {"res"}},
-            ),
-            (
-                ChangePointsTrendTransform(in_column="target"),
-                "regular_ts",
-                {"change": {"target"}},
-            ),
-            (
-                ChangePointsLevelTransform(in_column="target"),
-                "regular_ts",
-                {"change": {"target"}},
-            ),
-            (
-                TrendTransform(
-                    in_column="target",
-                    change_points_model=RupturesChangePointsModel(change_points_model=Binseg(), n_bkps=5),
-                    out_column="res",
-                ),
-                "regular_ts",
-                {"create": {"res"}},
-            ),
-=======
-            (STLTransform(in_column="target", period=7), "regular_ts", {"change": {"target"}}),
-            (DeseasonalityTransform(in_column="target", period=7), "regular_ts", {"change": {"target"}}),
->>>>>>> e939dce8
             # outliers
             (DensityOutliersTransform(in_column="target"), "ts_with_outliers", {"change": {"target"}}),
             (MedianOutliersTransform(in_column="target"), "ts_with_outliers", {"change": {"target"}}),

import numpy as np
import pandas as pd
import pytest

from etna.datasets import TSDataset
from etna.datasets import duplicate_data


@pytest.fixture
def regular_ts(random_seed) -> TSDataset:
    periods = 100
    df_1 = pd.DataFrame({"timestamp": pd.date_range("2020-01-01", periods=periods)})
    df_1["segment"] = "segment_1"
    df_1["target"] = np.random.uniform(10, 20, size=periods)

    df_2 = pd.DataFrame({"timestamp": pd.date_range("2020-01-01", periods=periods)})
    df_2["segment"] = "segment_2"
    df_2["target"] = np.random.uniform(-15, 5, size=periods)

    df_3 = pd.DataFrame({"timestamp": pd.date_range("2020-01-01", periods=periods)})
    df_3["segment"] = "segment_3"
    df_3["target"] = np.random.uniform(-5, 5, size=periods)

    df = pd.concat([df_1, df_2, df_3]).reset_index(drop=True)
    df = TSDataset.to_dataset(df)
    tsds = TSDataset(df, freq="D")

    return tsds


@pytest.fixture
def ts_with_exog(regular_ts) -> TSDataset:
    df = regular_ts.to_pandas(flatten=True)
    periods = 200
    timestamp = pd.date_range("2020-01-01", periods=periods)
    df_exog_common = pd.DataFrame(
        {
            "timestamp": timestamp,
            "positive": 1,
            "weekday": timestamp.weekday,
            "monthday": timestamp.day,
            "month": timestamp.month,
            "year": timestamp.year,
        }
    )
    df_exog_wide = duplicate_data(df=df_exog_common, segments=regular_ts.segments)

    rng = np.random.default_rng(1)
    df_exog_wide.loc[:, pd.IndexSlice["segment_1", "positive"]] = rng.uniform(5, 10, size=periods)
    df_exog_wide.loc[:, pd.IndexSlice["segment_2", "positive"]] = rng.uniform(5, 10, size=periods)
    df_exog_wide.loc[:, pd.IndexSlice["segment_3", "positive"]] = rng.uniform(5, 10, size=periods)

    ts = TSDataset(df=TSDataset.to_dataset(df).iloc[5:], df_exog=df_exog_wide, freq="D")
    return ts


@pytest.fixture
def ts_with_external_timestamp(regular_ts) -> TSDataset:
    df = regular_ts.to_pandas(flatten=True)
    df_exog = df.copy()
    df_exog["external_timestamp"] = df["timestamp"]
    df_exog.drop(columns=["target"], inplace=True)
    ts = TSDataset(
<<<<<<< HEAD
        df=TSDataset.to_dataset(df).iloc[5:-1], df_exog=TSDataset.to_dataset(df_exog), freq="D", known_future="all"
=======
        df=TSDataset.to_dataset(df).iloc[1:-10], df_exog=TSDataset.to_dataset(df_exog), freq="D", known_future="all"
>>>>>>> c28dd968
    )
    return ts


@pytest.fixture
def ts_with_external_int_timestamp(regular_ts) -> TSDataset:
    df = regular_ts.to_pandas(flatten=True)
    df_exog = df.copy()
    df_exog["external_timestamp"] = np.arange(10, 110).tolist() * 3
    df_exog.drop(columns=["target"], inplace=True)
    ts = TSDataset(
<<<<<<< HEAD
        df=TSDataset.to_dataset(df).iloc[5:-1], df_exog=TSDataset.to_dataset(df_exog), freq="D", known_future="all"
=======
        df=TSDataset.to_dataset(df).iloc[1:-10], df_exog=TSDataset.to_dataset(df_exog), freq="D", known_future="all"
>>>>>>> c28dd968
    )
    return ts


@pytest.fixture
def positive_ts() -> TSDataset:
    periods = 100
    df_1 = pd.DataFrame.from_dict({"timestamp": pd.date_range("2020-01-01", periods=periods, freq="D")})
    df_2 = pd.DataFrame.from_dict({"timestamp": pd.date_range("2020-01-01", periods=periods, freq="D")})
    df_3 = pd.DataFrame.from_dict({"timestamp": pd.date_range("2020-01-01", periods=periods, freq="D")})
    generator = np.random.RandomState(seed=1)

    df_1["segment"] = "segment_1"
    df_1["target"] = np.abs(generator.normal(loc=10, scale=1, size=len(df_1))) + 1

    df_2["segment"] = "segment_2"
    df_2["target"] = np.abs(generator.normal(loc=20, scale=1, size=len(df_2))) + 1

    df_3["segment"] = "segment_3"
    df_3["target"] = np.abs(generator.normal(loc=30, scale=1, size=len(df_2))) + 1

    classic_df = pd.concat([df_1, df_2, df_3], ignore_index=True)
    wide_df = TSDataset.to_dataset(classic_df)
    ts = TSDataset(df=wide_df, freq="D")
    return ts


@pytest.fixture
def ts_to_fill(regular_ts) -> TSDataset:
    df = regular_ts.to_pandas()
    df.iloc[5, 0] = np.NaN
    df.iloc[10, 1] = np.NaN
    df.iloc[20, 2] = np.NaN
    df.iloc[-5, 0] = np.NaN
    df.iloc[-10, 1] = np.NaN
    df.iloc[-20, 2] = np.NaN
    ts = TSDataset(df=df, freq="D")
    return ts


@pytest.fixture
def ts_to_resample() -> TSDataset:
    df_1 = pd.DataFrame(
        {
            "timestamp": pd.date_range(start="2020-01-05", freq="H", periods=120),
            "segment": "segment_1",
            "target": 1,
        }
    )
    df_2 = pd.DataFrame(
        {
            "timestamp": pd.date_range(start="2020-01-05", freq="H", periods=120),
            "segment": "segment_2",
            "target": ([1] + 23 * [0]) * 5,
        }
    )
    df_3 = pd.DataFrame(
        {
            "timestamp": pd.date_range(start="2020-01-05", freq="H", periods=120),
            "segment": "segment_3",
            "target": ([4] + 23 * [0]) * 5,
        }
    )
    df = pd.concat([df_1, df_2, df_3], ignore_index=True)

    df_exog_1 = pd.DataFrame(
        {
            "timestamp": pd.date_range(start="2020-01-05", freq="D", periods=8),
            "segment": "segment_1",
            "regressor_exog": 2,
        }
    )
    df_exog_2 = pd.DataFrame(
        {
            "timestamp": pd.date_range(start="2020-01-05", freq="D", periods=8),
            "segment": "segment_2",
            "regressor_exog": 40,
        }
    )
    df_exog_3 = pd.DataFrame(
        {
            "timestamp": pd.date_range(start="2020-01-05", freq="D", periods=8),
            "segment": "segment_3",
            "regressor_exog": 40,
        }
    )
    df_exog = pd.concat([df_exog_1, df_exog_2, df_exog_3], ignore_index=True)
    ts = TSDataset(df=TSDataset.to_dataset(df), freq="H", df_exog=TSDataset.to_dataset(df_exog), known_future="all")
    return ts


@pytest.fixture
def ts_to_resample_int_timestamp() -> TSDataset:
    df_1 = pd.DataFrame(
        {
            "timestamp": np.arange(120),
            "segment": "segment_1",
            "target": 1,
        }
    )
    df_2 = pd.DataFrame(
        {
            "timestamp": np.arange(120),
            "segment": "segment_2",
            "target": ([1] + 23 * [0]) * 5,
        }
    )
    df_3 = pd.DataFrame(
        {
            "timestamp": np.arange(120),
            "segment": "segment_3",
            "target": ([4] + 23 * [0]) * 5,
        }
    )
    df = pd.concat([df_1, df_2, df_3], ignore_index=True)

    df_exog_1 = pd.DataFrame(
        {
            "timestamp": np.arange(0, 192, 24),
            "segment": "segment_1",
            "regressor_exog": 2,
        }
    )
    df_exog_2 = pd.DataFrame(
        {
            "timestamp": np.arange(0, 192, 24),
            "segment": "segment_2",
            "regressor_exog": 40,
        }
    )
    df_exog_3 = pd.DataFrame(
        {
            "timestamp": np.arange(0, 192, 24),
            "segment": "segment_3",
            "regressor_exog": 40,
        }
    )
    df_exog = pd.concat([df_exog_1, df_exog_2, df_exog_3], ignore_index=True)
    ts = TSDataset(df=TSDataset.to_dataset(df), freq=None, df_exog=TSDataset.to_dataset(df_exog), known_future="all")
    return ts


@pytest.fixture
def ts_with_outliers(regular_ts) -> TSDataset:
    df = regular_ts.to_pandas()
    df.iloc[5, 0] *= 100
    df.iloc[10, 1] *= 100
    df.iloc[20, 2] *= 100
    df.iloc[-5, 0] *= 100
    df.iloc[-10, 1] *= 100
    df.iloc[-20, 2] *= 100
    ts = TSDataset(df=df, freq="D")
    return ts<|MERGE_RESOLUTION|>--- conflicted
+++ resolved
@@ -61,11 +61,7 @@
     df_exog["external_timestamp"] = df["timestamp"]
     df_exog.drop(columns=["target"], inplace=True)
     ts = TSDataset(
-<<<<<<< HEAD
-        df=TSDataset.to_dataset(df).iloc[5:-1], df_exog=TSDataset.to_dataset(df_exog), freq="D", known_future="all"
-=======
         df=TSDataset.to_dataset(df).iloc[1:-10], df_exog=TSDataset.to_dataset(df_exog), freq="D", known_future="all"
->>>>>>> c28dd968
     )
     return ts
 
@@ -77,11 +73,7 @@
     df_exog["external_timestamp"] = np.arange(10, 110).tolist() * 3
     df_exog.drop(columns=["target"], inplace=True)
     ts = TSDataset(
-<<<<<<< HEAD
-        df=TSDataset.to_dataset(df).iloc[5:-1], df_exog=TSDataset.to_dataset(df_exog), freq="D", known_future="all"
-=======
         df=TSDataset.to_dataset(df).iloc[1:-10], df_exog=TSDataset.to_dataset(df_exog), freq="D", known_future="all"
->>>>>>> c28dd968
     )
     return ts
 

--- conflicted
+++ resolved
@@ -521,153 +521,39 @@
 
 
 @pytest.fixture
-<<<<<<< HEAD
-def example_long_df() -> pd.DataFrame:
-    df = generate_ar_df(periods=10, start_time="2020-01-01", n_segments=2, freq="D")
-=======
 def df_aligned_datetime() -> pd.DataFrame:
     df = generate_ar_df(start_time="2020-01-01", periods=10, n_segments=2, freq="D")
->>>>>>> 38b7e7ab
-    return df
-
-
-@pytest.fixture
-<<<<<<< HEAD
-def example_long_df_exog() -> pd.DataFrame:
-    df = generate_ar_df(periods=10, start_time="2020-01-01", n_segments=2, freq="D")
-    df.rename(columns={"target": "exog_1"}, inplace=True)
-    df["exog_2"] = df["exog_1"] + 1.5
-=======
+    return df
+
+
+@pytest.fixture
 def df_aligned_int() -> pd.DataFrame:
     df = generate_ar_df(start_time=10, periods=10, n_segments=2, freq=None)
->>>>>>> 38b7e7ab
-    return df
-
-
-@pytest.fixture
-<<<<<<< HEAD
-def example_long_df_no_timestamp() -> pd.DataFrame:
-    df = generate_ar_df(periods=10, start_time="2020-01-01", n_segments=2, freq="D")
-    df.rename(columns={"timestamp": "renamed_timestamp"}, inplace=True)
-=======
+    return df
+
+
+@pytest.fixture
 def df_misaligned_datetime() -> pd.DataFrame:
     df = generate_ar_df(start_time="2020-01-01", periods=10, n_segments=2, freq="D")
     df = df.iloc[:-3]
->>>>>>> 38b7e7ab
-    return df
-
-
-@pytest.fixture
-<<<<<<< HEAD
-def example_long_df_no_segment() -> pd.DataFrame:
-    df = generate_ar_df(periods=10, start_time="2020-01-01", n_segments=2, freq="D")
-    df.rename(columns={"segment": "renamed_segment"}, inplace=True)
-=======
+    return df
+
+
+@pytest.fixture
 def df_misaligned_int() -> pd.DataFrame:
     df = generate_ar_df(start_time=10, periods=10, n_segments=2, freq=None)
     df = df.iloc[:-3]
->>>>>>> 38b7e7ab
-    return df
-
-
-@pytest.fixture
-<<<<<<< HEAD
-def example_long_df_no_features() -> pd.DataFrame:
-    df = generate_ar_df(periods=10, start_time="2020-01-01", n_segments=2, freq="D")
-    df.drop(columns=["target"], inplace=True)
-=======
+    return df
+
+
+@pytest.fixture
 def df_misaligned_datetime_with_missing_values() -> pd.DataFrame:
     df = generate_ar_df(start_time="2020-01-01", periods=10, n_segments=2, freq="D")
     df.loc[df.index[-3:], "target"] = np.NaN
->>>>>>> 38b7e7ab
-    return df
-
-
-@pytest.fixture
-<<<<<<< HEAD
-def example_wide_df(example_long_df) -> pd.DataFrame:
-    wide_df = TSDataset.to_dataset(example_long_df)
-    return wide_df
-
-
-@pytest.fixture
-def example_wide_df_exog(example_long_df_exog) -> pd.DataFrame:
-    wide_df = TSDataset.to_dataset(example_long_df_exog)
-    return wide_df
-
-
-@pytest.fixture
-def example_wide_df_not_sorted(example_wide_df_exog) -> pd.DataFrame:
-    example_wide_df_exog = example_wide_df_exog.iloc[:, ::-1]
-    return example_wide_df_exog
-
-
-@pytest.fixture
-def example_wide_df_wrong_index_name(example_wide_df) -> pd.DataFrame:
-    example_wide_df.index.name = None
-    return example_wide_df
-
-
-@pytest.fixture
-def example_wide_df_wrong_level_names(example_wide_df) -> pd.DataFrame:
-    example_wide_df.columns.set_names(("name_1", "name_2"), inplace=True)
-    return example_wide_df
-
-
-@pytest.fixture
-def example_wide_df_no_features(example_long_df_no_features) -> pd.DataFrame:
-    wide_df = TSDataset.to_dataset(example_long_df_no_features)
-    return wide_df
-
-
-@pytest.fixture
-def example_wide_df_exog_not_full(example_wide_df_exog) -> pd.DataFrame:
-    wide_df = example_wide_df_exog.iloc[:, :-1]
-    return wide_df
-
-
-@pytest.mark.parametrize(
-    "df_name, expected_format",
-    [
-        ("example_long_df", DataFrameFormat.long),
-        ("example_long_df_exog", DataFrameFormat.long),
-        ("example_wide_df", DataFrameFormat.wide),
-        ("example_wide_df_exog", DataFrameFormat.wide),
-        ("example_wide_df_not_sorted", DataFrameFormat.wide),
-    ],
-)
-def test_determine_format_ok(df_name, expected_format, request):
-    df = request.getfixturevalue(df_name)
-    determined_format = DataFrameFormat.determine(df=df)
-    assert determined_format is expected_format
-
-
-@pytest.mark.parametrize(
-    "df_name, error_match",
-    [
-        ("example_long_df_no_timestamp", "Given long dataframe doesn't have required column 'timestamp'"),
-        ("example_long_df_no_segment", "Given long dataframe doesn't have required column 'segment'!"),
-        (
-            "example_long_df_no_features",
-            "Given long dataframe doesn't have any columns except for 'timestamp` and 'segment'",
-        ),
-        ("example_wide_df_wrong_index_name", "Given wide dataframe doesn't have index name 'timestamp'"),
-        (
-            "example_wide_df_wrong_level_names",
-            "Given wide dataframe doesn't have levels of columns \['segment', 'feature'\]",
-        ),
-        ("example_wide_df_no_features", "Given wide dataframe doesn't have any features"),
-        (
-            "example_wide_df_exog_not_full",
-            "Given wide dataframe doesn't have all combinations of pairs \(segment, feature\)",
-        ),
-    ],
-)
-def test_determine_format_fail(df_name, error_match, request):
-    df = request.getfixturevalue(df_name)
-    with pytest.raises(ValueError, match=error_match):
-        _ = DataFrameFormat.determine(df=df)
-=======
+    return df
+
+
+@pytest.fixture
 def df_misaligned_int_with_missing_values() -> pd.DataFrame:
     df = generate_ar_df(start_time=10, periods=10, n_segments=2, freq=None)
     df.loc[df.index[-3:], "target"] = np.NaN
@@ -940,4 +826,123 @@
 
     assert set(df.columns) == {"timestamp", "segment", timestamp_name}
     np.testing.assert_array_equal(df[timestamp_name], expected_timestamp)
->>>>>>> 38b7e7ab
+
+
+@pytest.fixture
+def example_long_df() -> pd.DataFrame:
+    df = generate_ar_df(periods=10, start_time="2020-01-01", n_segments=2, freq="D")
+    return df
+
+
+@pytest.fixture
+def example_long_df_exog() -> pd.DataFrame:
+    df = generate_ar_df(periods=10, start_time="2020-01-01", n_segments=2, freq="D")
+    df.rename(columns={"target": "exog_1"}, inplace=True)
+    df["exog_2"] = df["exog_1"] + 1.5
+    return df
+
+
+@pytest.fixture
+def example_long_df_no_timestamp() -> pd.DataFrame:
+    df = generate_ar_df(periods=10, start_time="2020-01-01", n_segments=2, freq="D")
+    df.rename(columns={"timestamp": "renamed_timestamp"}, inplace=True)
+    return df
+
+
+@pytest.fixture
+def example_long_df_no_segment() -> pd.DataFrame:
+    df = generate_ar_df(periods=10, start_time="2020-01-01", n_segments=2, freq="D")
+    df.rename(columns={"segment": "renamed_segment"}, inplace=True)
+    return df
+
+
+@pytest.fixture
+def example_long_df_no_features() -> pd.DataFrame:
+    df = generate_ar_df(periods=10, start_time="2020-01-01", n_segments=2, freq="D")
+    df.drop(columns=["target"], inplace=True)
+    return df
+
+
+@pytest.fixture
+def example_wide_df(example_long_df) -> pd.DataFrame:
+    wide_df = TSDataset.to_dataset(example_long_df)
+    return wide_df
+
+
+@pytest.fixture
+def example_wide_df_exog(example_long_df_exog) -> pd.DataFrame:
+    wide_df = TSDataset.to_dataset(example_long_df_exog)
+    return wide_df
+
+
+@pytest.fixture
+def example_wide_df_not_sorted(example_wide_df_exog) -> pd.DataFrame:
+    example_wide_df_exog = example_wide_df_exog.iloc[:, ::-1]
+    return example_wide_df_exog
+
+
+@pytest.fixture
+def example_wide_df_wrong_index_name(example_wide_df) -> pd.DataFrame:
+    example_wide_df.index.name = None
+    return example_wide_df
+
+
+@pytest.fixture
+def example_wide_df_wrong_level_names(example_wide_df) -> pd.DataFrame:
+    example_wide_df.columns.set_names(("name_1", "name_2"), inplace=True)
+    return example_wide_df
+
+
+@pytest.fixture
+def example_wide_df_no_features(example_long_df_no_features) -> pd.DataFrame:
+    wide_df = TSDataset.to_dataset(example_long_df_no_features)
+    return wide_df
+
+
+@pytest.fixture
+def example_wide_df_exog_not_full(example_wide_df_exog) -> pd.DataFrame:
+    wide_df = example_wide_df_exog.iloc[:, :-1]
+    return wide_df
+
+
+@pytest.mark.parametrize(
+    "df_name, expected_format",
+    [
+        ("example_long_df", DataFrameFormat.long),
+        ("example_long_df_exog", DataFrameFormat.long),
+        ("example_wide_df", DataFrameFormat.wide),
+        ("example_wide_df_exog", DataFrameFormat.wide),
+        ("example_wide_df_not_sorted", DataFrameFormat.wide),
+    ],
+)
+def test_determine_format_ok(df_name, expected_format, request):
+    df = request.getfixturevalue(df_name)
+    determined_format = DataFrameFormat.determine(df=df)
+    assert determined_format is expected_format
+
+
+@pytest.mark.parametrize(
+    "df_name, error_match",
+    [
+        ("example_long_df_no_timestamp", "Given long dataframe doesn't have required column 'timestamp'"),
+        ("example_long_df_no_segment", "Given long dataframe doesn't have required column 'segment'!"),
+        (
+            "example_long_df_no_features",
+            "Given long dataframe doesn't have any columns except for 'timestamp` and 'segment'",
+        ),
+        ("example_wide_df_wrong_index_name", "Given wide dataframe doesn't have index name 'timestamp'"),
+        (
+            "example_wide_df_wrong_level_names",
+            "Given wide dataframe doesn't have levels of columns \['segment', 'feature'\]",
+        ),
+        ("example_wide_df_no_features", "Given wide dataframe doesn't have any features"),
+        (
+            "example_wide_df_exog_not_full",
+            "Given wide dataframe doesn't have all combinations of pairs \(segment, feature\)",
+        ),
+    ],
+)
+def test_determine_format_fail(df_name, error_match, request):
+    df = request.getfixturevalue(df_name)
+    with pytest.raises(ValueError, match=error_match):
+        _ = DataFrameFormat.determine(df=df)
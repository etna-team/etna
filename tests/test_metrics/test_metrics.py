from copy import deepcopy
from functools import partial

import numpy as np
import pandas as pd
import pytest

from etna.datasets.tsdataset import TSDataset
from etna.metrics import mae
from etna.metrics import mape
from etna.metrics import max_deviation
from etna.metrics import medae
from etna.metrics import mse
from etna.metrics import msle
from etna.metrics import r2_score
from etna.metrics import rmse
from etna.metrics import sign
from etna.metrics import smape
from etna.metrics import wape
from etna.metrics.base import Metric
from etna.metrics.base import MetricAggregationMode
from etna.metrics.functional_metrics import count_missing_values
from etna.metrics.metrics import MAE
from etna.metrics.metrics import MAPE
from etna.metrics.metrics import MSE
from etna.metrics.metrics import MSLE
from etna.metrics.metrics import R2
from etna.metrics.metrics import RMSE
from etna.metrics.metrics import SMAPE
from etna.metrics.metrics import WAPE
from etna.metrics.metrics import MaxDeviation
from etna.metrics.metrics import MedAE
from etna.metrics.metrics import MissingCounter
from etna.metrics.metrics import Sign
from tests.utils import DummyMetric
from tests.utils import create_dummy_functional_metric


@pytest.mark.parametrize(
    "metric, expected_repr",
    (
        (MAE(), "MAE(mode = 'per-segment', missing_mode = 'error', )"),
        (MAE(mode="macro"), "MAE(mode = 'macro', missing_mode = 'error', )"),
        (MAE(missing_mode="ignore"), "MAE(mode = 'per-segment', missing_mode = 'ignore', )"),
        (MAE(mode="macro", missing_mode="ignore"), "MAE(mode = 'macro', missing_mode = 'ignore', )"),
        (MSE(), "MSE(mode = 'per-segment', missing_mode = 'error', )"),
<<<<<<< HEAD
        (RMSE(), "RMSE(mode = 'per-segment', missing_mode = 'error', )"),
        (MedAE(), "MedAE(mode = 'per-segment', )"),
        (MSLE(), "MSLE(mode = 'per-segment', missing_mode = 'error', )"),
=======
        (RMSE(), "RMSE(mode = 'per-segment', )"),
        (MedAE(), "MedAE(mode = 'per-segment', missing_mode = 'error', )"),
        (MSLE(), "MSLE(mode = 'per-segment', )"),
>>>>>>> 20d7fe91
        (MAPE(), "MAPE(mode = 'per-segment', missing_mode = 'error', )"),
        (SMAPE(), "SMAPE(mode = 'per-segment', missing_mode = 'error', )"),
        (R2(), "R2(mode = 'per-segment', missing_mode = 'error', )"),
        (Sign(), "Sign(mode = 'per-segment', missing_mode = 'error', )"),
        (MaxDeviation(), "MaxDeviation(mode = 'per-segment', missing_mode = 'error', )"),
        (DummyMetric(), "DummyMetric(mode = 'per-segment', alpha = 1.0, )"),
        (WAPE(), "WAPE(mode = 'per-segment', missing_mode = 'error', )"),
        (MissingCounter(), "MissingCounter(mode = 'per-segment', )"),
    ),
)
def test_repr(metric, expected_repr):
    """Check metrics __repr__ method"""
    metric_repr = metric.__repr__()
    assert metric_repr == expected_repr


@pytest.mark.parametrize(
    "metric_class",
    (MAE, MSE, RMSE, MedAE, MSLE, MAPE, SMAPE, R2, Sign, MaxDeviation, WAPE, MissingCounter),
)
def test_name_class_name(metric_class):
    """Check metrics name property without changing its during inheritance"""
    metric_mode = "per-segment"
    metric = metric_class(mode=metric_mode)
    metric_name = metric.name
    true_name = metric_class.__name__
    assert metric_name == true_name


@pytest.mark.parametrize(
    "metric_class",
    (DummyMetric,),
)
def test_name_repr(metric_class):
    """Check metrics name property with changing its during inheritance to repr"""
    metric_mode = "per-segment"
    metric = metric_class(mode=metric_mode)
    metric_name = metric.name
    true_name = metric.__repr__()
    assert metric_name == true_name


@pytest.mark.parametrize(
    "metric_class", (MAE, MSE, RMSE, MedAE, MSLE, MAPE, SMAPE, R2, Sign, MaxDeviation, WAPE, MissingCounter)
)
def test_metrics_macro(metric_class, train_test_dfs):
    """Check metrics interface in 'macro' mode"""
    forecast_df, true_df = train_test_dfs
    metric = metric_class(mode=MetricAggregationMode.macro)
    value = metric(y_true=true_df, y_pred=forecast_df)
    assert isinstance(value, float)


@pytest.mark.parametrize(
    "metric_class",
    (MAE, MSE, RMSE, MedAE, MSLE, MAPE, SMAPE, R2, Sign, MaxDeviation, DummyMetric, WAPE, MissingCounter),
)
def test_metrics_per_segment(metric_class, train_test_dfs):
    """Check metrics interface in 'per-segment' mode"""
    forecast_df, true_df = train_test_dfs
    metric = metric_class(mode=MetricAggregationMode.per_segment)
    value = metric(y_true=true_df, y_pred=forecast_df)
    assert isinstance(value, dict)
    for segment in forecast_df.df.columns.get_level_values("segment").unique():
        assert segment in value


@pytest.mark.parametrize(
    "metric_class",
    (MAE, MSE, RMSE, MedAE, MSLE, MAPE, SMAPE, R2, Sign, MaxDeviation, DummyMetric, WAPE, MissingCounter),
)
def test_metrics_invalid_aggregation(metric_class):
    """Check metrics behavior in case of invalid aggregation multioutput"""
    with pytest.raises(NotImplementedError):
        _ = metric_class(mode="a")


@pytest.mark.parametrize(
    "metric_class",
    (MAE, MSE, RMSE, MedAE, MSLE, MAPE, SMAPE, R2, Sign, MaxDeviation, DummyMetric, WAPE, MissingCounter),
)
def test_invalid_segments(metric_class, two_dfs_with_different_segments_sets):
    """Check metrics behavior in case of invalid segments sets"""
    forecast_df, true_df = two_dfs_with_different_segments_sets
    metric = metric_class()
    with pytest.raises(ValueError, match="There are segments in .* that are not in .*"):
        _ = metric(y_true=true_df, y_pred=forecast_df)


@pytest.mark.parametrize(
    "metric_class",
    (MAE, MSE, RMSE, MedAE, MSLE, MAPE, SMAPE, R2, Sign, MaxDeviation, DummyMetric, WAPE, MissingCounter),
)
def test_invalid_target_columns(metric_class, train_test_dfs):
    """Check metrics behavior in case of no target column in segment"""
    forecast_df, true_df = train_test_dfs
    columns = forecast_df.df.columns.to_list()
    columns[0] = ("segment_1", "not_target")
    forecast_df.df.columns = pd.MultiIndex.from_tuples(columns, names=["segment", "feature"])
    metric = metric_class()
    with pytest.raises(ValueError, match="All the segments in .* should contain 'target' column"):
        _ = metric(y_true=true_df, y_pred=forecast_df)


@pytest.mark.parametrize(
    "metric_class",
    (MAE, MSE, RMSE, MedAE, MSLE, MAPE, SMAPE, R2, Sign, MaxDeviation, DummyMetric, WAPE, MissingCounter),
)
def test_invalid_index(metric_class, two_dfs_with_different_timestamps):
    """Check metrics behavior in case of invalid index"""
    forecast_df, true_df = two_dfs_with_different_timestamps
    metric = metric_class()
    with pytest.raises(ValueError, match="y_true and y_pred have different timestamps"):
        _ = metric(y_true=true_df, y_pred=forecast_df)


@pytest.mark.parametrize(
    "metric_class",
    (MAE, MSE, RMSE, MedAE, MSLE, MAPE, SMAPE, R2, Sign, MaxDeviation, DummyMetric, WAPE, MissingCounter),
)
def test_invalid_nans_pred(metric_class, train_test_dfs):
    """Check metrics behavior in case of nans in prediction."""
    forecast_df, true_df = train_test_dfs
    forecast_df.df.iloc[0, 0] = np.NaN
    metric = metric_class()
    with pytest.raises(ValueError, match="There are NaNs in y_pred"):
        _ = metric(y_true=true_df, y_pred=forecast_df)


@pytest.mark.parametrize(
    "metric",
    (
        MAE(missing_mode="error"),
        MSE(missing_mode="error"),
<<<<<<< HEAD
        RMSE(missing_mode="error"),
        MedAE(),
        MSLE(missing_mode="error"),
=======
        RMSE(),
        MedAE(missing_mode="error"),
        MSLE(),
>>>>>>> 20d7fe91
        MAPE(missing_mode="error"),
        SMAPE(missing_mode="error"),
        R2(missing_mode="error"),
        Sign(missing_mode="error"),
        MaxDeviation(missing_mode="error"),
        DummyMetric(),
        WAPE(missing_mode="error"),
    ),
)
def test_invalid_nans_true(metric, train_test_dfs):
    """Check metrics behavior in case of nans in true values."""
    forecast_df, true_df = train_test_dfs
    true_df.df.iloc[0, 0] = np.NaN
    with pytest.raises(ValueError, match="There are NaNs in y_true"):
        _ = metric(y_true=true_df, y_pred=forecast_df)


@pytest.mark.parametrize(
    "metric",
    (
        MSE(missing_mode="ignore"),
        MAE(missing_mode="ignore"),
        MAPE(missing_mode="ignore"),
        SMAPE(missing_mode="ignore"),
        Sign(missing_mode="ignore"),
        WAPE(missing_mode="ignore"),
        MaxDeviation(missing_mode="ignore"),
        R2(missing_mode="ignore"),
        MedAE(missing_mode="ignore"),
        MissingCounter(),
        RMSE(missing_mode="ignore"),
        MSLE(missing_mode="ignore"),
    ),
)
def test_invalid_single_nan_ignore(metric, train_test_dfs):
    """Check metrics behavior in case of ignoring one nan in true values."""
    forecast_df, true_df = train_test_dfs
    true_df.df.iloc[0, 0] = np.NaN
    value = metric(y_true=true_df, y_pred=forecast_df)
    assert isinstance(value, dict)
    segments = set(forecast_df.df.columns.get_level_values("segment").unique().tolist())
    assert value.keys() == segments
    assert all(isinstance(cur_value, float) for cur_value in value.values())


@pytest.mark.parametrize(
    "metric, expected_type",
    (
        (MSE(mode="per-segment", missing_mode="ignore"), type(None)),
        (MAE(mode="per-segment", missing_mode="ignore"), type(None)),
        (MAPE(mode="per-segment", missing_mode="ignore"), type(None)),
        (SMAPE(mode="per-segment", missing_mode="ignore"), type(None)),
        (Sign(mode="per-segment", missing_mode="ignore"), type(None)),
        (WAPE(mode="per-segment", missing_mode="ignore"), type(None)),
        (MaxDeviation(mode="per-segment", missing_mode="ignore"), type(None)),
<<<<<<< HEAD
        (RMSE(mode="per-segment", missing_mode="ignore"), type(None)),
        (MSLE(mode="per-segment", missing_mode="ignore"), type(None)),
=======
        (R2(mode="per-segment", missing_mode="ignore"), type(None)),
        (MedAE(mode="per-segment", missing_mode="ignore"), type(None)),
>>>>>>> 20d7fe91
        (MissingCounter(mode="per-segment"), float),
    ),
)
def test_invalid_segment_nans_ignore_per_segment(metric, expected_type, train_test_dfs):
    """Check per-segment metrics behavior in case of ignoring segment of all nans in true values."""
    forecast_df, true_df = train_test_dfs
    true_df.df.iloc[:, 0] = np.NaN
    value = metric(y_true=true_df, y_pred=forecast_df)

    assert isinstance(value, dict)
    segments = set(forecast_df.df.columns.get_level_values("segment").unique().tolist())
    empty_segment = true_df.df.columns.get_level_values("segment").unique()[0]
    assert value.keys() == segments
    for cur_segment, cur_value in value.items():
        if cur_segment == empty_segment:
            assert isinstance(cur_value, expected_type)
        else:
            assert isinstance(cur_value, float)


@pytest.mark.parametrize(
    "metric",
    (
        MSE(mode="macro", missing_mode="ignore"),
        MAE(mode="macro", missing_mode="ignore"),
        MAPE(mode="macro", missing_mode="ignore"),
        SMAPE(mode="macro", missing_mode="ignore"),
        Sign(mode="macro", missing_mode="ignore"),
        WAPE(mode="macro", missing_mode="ignore"),
        MaxDeviation(mode="macro", missing_mode="ignore"),
<<<<<<< HEAD
        RMSE(mode="macro", missing_mode="ignore"),
        MSLE(mode="macro", missing_mode="ignore"),
=======
        R2(mode="macro", missing_mode="ignore"),
        MedAE(mode="macro", missing_mode="ignore"),
>>>>>>> 20d7fe91
        MissingCounter(mode="macro"),
    ),
)
def test_invalid_segment_nans_ignore_macro(metric, train_test_dfs):
    """Check macro metrics behavior in case of ignoring segment of all nans in true values."""
    forecast_df, true_df = train_test_dfs
    true_df.df.iloc[:, 0] = np.NaN
    value = metric(y_true=true_df, y_pred=forecast_df)
    assert isinstance(value, float)


@pytest.mark.parametrize(
    "metric, expected_type",
    (
        (MSE(mode="macro", missing_mode="ignore"), type(None)),
        (MAE(mode="macro", missing_mode="ignore"), type(None)),
        (MAPE(mode="macro", missing_mode="ignore"), type(None)),
        (SMAPE(mode="macro", missing_mode="ignore"), type(None)),
        (Sign(mode="macro", missing_mode="ignore"), type(None)),
        (WAPE(mode="macro", missing_mode="ignore"), type(None)),
        (MaxDeviation(mode="macro", missing_mode="ignore"), type(None)),
<<<<<<< HEAD
        (RMSE(mode="macro", missing_mode="ignore"), type(None)),
        (MSLE(mode="macro", missing_mode="ignore"), type(None)),
=======
        (R2(mode="macro", missing_mode="ignore"), type(None)),
        (MedAE(mode="macro", missing_mode="ignore"), type(None)),
>>>>>>> 20d7fe91
        (MissingCounter(mode="macro"), float),
    ),
)
def test_invalid_all_nans_ignore_macro(metric, expected_type, train_test_dfs):
    """Check macro metrics behavior in case of all nan values in true values."""
    forecast_df, true_df = train_test_dfs
    true_df.df.iloc[:, :] = np.NaN
    value = metric(y_true=true_df, y_pred=forecast_df)
    assert isinstance(value, expected_type)


@pytest.mark.parametrize(
    "metric_class, metric_fn",
    (
        (MAE, mae),
        (MSE, mse),
        (RMSE, rmse),
        (MedAE, medae),
        (MSLE, msle),
        (MAPE, mape),
        (SMAPE, smape),
        (R2, r2_score),
        (Sign, sign),
        (MaxDeviation, max_deviation),
        (DummyMetric, create_dummy_functional_metric()),
        (WAPE, wape),
        (MissingCounter, count_missing_values),
    ),
)
def test_metrics_values(metric_class, metric_fn, train_test_dfs):
    """
    Check that all the segments' metrics values in per-segments mode are equal to the same
    metric for segments' series.
    """
    forecast_df, true_df = train_test_dfs
    metric = metric_class(mode="per-segment")
    metric_values = metric(y_pred=forecast_df, y_true=true_df)
    for segment, value in metric_values.items():
        true_metric_value = metric_fn(
            y_true=true_df.loc[:, pd.IndexSlice[segment, "target"]],
            y_pred=forecast_df.loc[:, pd.IndexSlice[segment, "target"]],
        )
        assert value == true_metric_value


def _create_metric_class(metric_fn, metric_fn_signature, greater_is_better):
    def make_init(metric_fn, metric_fn_signature):
        def init(self, mode):
            Metric.__init__(self=self, mode=mode, metric_fn=metric_fn, metric_fn_signature=metric_fn_signature)

        return init

    new_class = type(
        "NewMetric",
        (Metric,),
        {
            "__init__": make_init(metric_fn=metric_fn, metric_fn_signature=metric_fn_signature),
            "greater_is_better": lambda: greater_is_better,
        },
    )

    return new_class


@pytest.mark.parametrize(
    "metric_fn, matrix_to_array_params, greater_is_better",
    (
        (mae, {"multioutput": "raw_values"}, False),
        (mse, {"multioutput": "raw_values"}, False),
        (rmse, {"multioutput": "raw_values"}, False),
        (mape, {"multioutput": "raw_values"}, False),
        (smape, {"multioutput": "raw_values"}, False),
        (medae, {"multioutput": "raw_values"}, False),
        (r2_score, {"multioutput": "raw_values"}, True),
        (sign, {"multioutput": "raw_values"}, None),
        (max_deviation, {"multioutput": "raw_values"}, False),
        (wape, {"multioutput": "raw_values"}, False),
        (count_missing_values, {"multioutput": "raw_values"}, None),
    ),
)
def test_metrics_equivalence_of_signatures(metric_fn, matrix_to_array_params, greater_is_better, train_test_dfs):
    forecast_df, true_df = train_test_dfs

    metric_1_class = _create_metric_class(
        metric_fn=metric_fn, metric_fn_signature="array_to_scalar", greater_is_better=greater_is_better
    )
    metric_1 = metric_1_class(mode="per-segment")
    metric_fn_matrix_to_array = partial(metric_fn, **matrix_to_array_params)
    metric_2_class = _create_metric_class(
        metric_fn=metric_fn_matrix_to_array, metric_fn_signature="matrix_to_array", greater_is_better=greater_is_better
    )
    metric_2 = metric_2_class(mode="per-segment")

    metric_1_values = metric_1(y_pred=forecast_df, y_true=true_df)
    metric_2_values = metric_2(y_pred=forecast_df, y_true=true_df)

    assert metric_1_values == metric_2_values


@pytest.mark.parametrize(
    "metric_class",
    (MAE, MSE, RMSE, MedAE, MSLE, MAPE, SMAPE, R2, Sign, MaxDeviation, DummyMetric, WAPE, MissingCounter),
)
def test_metric_values_with_changed_segment_order(metric_class, train_test_dfs):
    forecast_df, true_df = train_test_dfs
    forecast_df_new, true_df_new = deepcopy(train_test_dfs)
    segments = np.array(forecast_df.segments)

    forecast_segment_order = segments[[3, 2, 0, 1, 4]]
    forecast_df_new.df = forecast_df_new.df.loc[:, pd.IndexSlice[forecast_segment_order, :]]
    true_segment_order = segments[[4, 1, 3, 2, 0]]
    true_df_new.df = true_df_new.df.loc[:, pd.IndexSlice[true_segment_order, :]]

    metric = metric_class(mode="per-segment")
    metrics_initial = metric(y_pred=forecast_df, y_true=true_df)
    metrics_changed_order = metric(y_pred=forecast_df_new, y_true=true_df_new)

    assert metrics_initial == metrics_changed_order


@pytest.mark.parametrize(
    "metric, greater_is_better",
    (
        (MAE(), False),
        (MSE(), False),
        (RMSE(), False),
        (MedAE(), False),
        (MSLE(), False),
        (MAPE(), False),
        (SMAPE(), False),
        (R2(), True),
        (Sign(), None),
        (MaxDeviation(), False),
        (DummyMetric(), False),
        (WAPE(), False),
        (MissingCounter(), None),
    ),
)
def test_metrics_greater_is_better(metric, greater_is_better):
    assert metric.greater_is_better == greater_is_better


def test_multiple_calls():
    """Check that metric works correctly in case of multiple call."""
    timerange = pd.DataFrame({"timestamp": pd.date_range("2020-01-01", periods=10, freq="1D")})
    timestamp_base = pd.concat((timerange, timerange), axis=0)

    test_df_1 = timestamp_base.copy()
    test_df_2 = timestamp_base.copy()

    test_df_1["segment"] = ["A"] * 10 + ["B"] * 10
    test_df_2["segment"] = ["C"] * 10 + ["B"] * 10

    forecast_df_1 = test_df_1.copy()
    forecast_df_2 = test_df_2.copy()

    test_df_1["target"] = [0, 1, 2, 3, 4, 5, 6, 7, 8, 9, 0, 1, 2, 3, 4, 5, 6, 7, 8, 9]
    forecast_df_1["target"] = [1, 1, 2, 3, 4, 5, 6, 7, 8, 9, 0, 1, 0, 3, 4, 5, 6, 7, 8, 9]

    test_df_2["target"] = [0, 1, 2, 3, 4, 5, 6, 7, 8, 9, 0, 1, 2, 3, 4, 5, 6, 7, 8, 9]
    forecast_df_2["target"] = [10, 1, 2, 3, 4, 5, 6, 7, 8, 9, 0, 1, 2, 3, 4, 5, 6, 7, 8, 9]

    test_df_1 = test_df_1.pivot(index="timestamp", columns="segment")
    test_df_1 = test_df_1.reorder_levels([1, 0], axis=1)
    test_df_1 = test_df_1.sort_index(axis=1)
    test_df_1.columns.names = ["segment", "feature"]

    test_df_2 = test_df_2.pivot(index="timestamp", columns="segment")
    test_df_2 = test_df_2.reorder_levels([1, 0], axis=1)
    test_df_2 = test_df_2.sort_index(axis=1)
    test_df_2.columns.names = ["segment", "feature"]

    forecast_df_1 = forecast_df_1.pivot(index="timestamp", columns="segment")
    forecast_df_1 = forecast_df_1.reorder_levels([1, 0], axis=1)
    forecast_df_1 = forecast_df_1.sort_index(axis=1)
    forecast_df_1.columns.names = ["segment", "feature"]

    forecast_df_2 = forecast_df_2.pivot(index="timestamp", columns="segment")
    forecast_df_2 = forecast_df_2.reorder_levels([1, 0], axis=1)
    forecast_df_2 = forecast_df_2.sort_index(axis=1)
    forecast_df_2.columns.names = ["segment", "feature"]

    test_df_1 = TSDataset(test_df_1, freq="1D")
    test_df_2 = TSDataset(test_df_2, freq="1D")
    forecast_df_1 = TSDataset(forecast_df_1, freq="1D")
    forecast_df_2 = TSDataset(forecast_df_2, freq="1D")

    metric = MAE(mode="per-segment")
    metric_value_1 = metric(y_true=test_df_1, y_pred=forecast_df_1)

    assert sorted(metric_value_1.keys()) == ["A", "B"]
    assert metric_value_1["A"] == 0.1
    assert metric_value_1["B"] == 0.2

    metric_value_2 = metric(y_true=test_df_2, y_pred=forecast_df_2)

    assert sorted(metric_value_2.keys()) == ["B", "C"]
    assert metric_value_2["C"] == 1
    assert metric_value_2["B"] == 0<|MERGE_RESOLUTION|>--- conflicted
+++ resolved
@@ -44,15 +44,9 @@
         (MAE(missing_mode="ignore"), "MAE(mode = 'per-segment', missing_mode = 'ignore', )"),
         (MAE(mode="macro", missing_mode="ignore"), "MAE(mode = 'macro', missing_mode = 'ignore', )"),
         (MSE(), "MSE(mode = 'per-segment', missing_mode = 'error', )"),
-<<<<<<< HEAD
         (RMSE(), "RMSE(mode = 'per-segment', missing_mode = 'error', )"),
-        (MedAE(), "MedAE(mode = 'per-segment', )"),
+        (MedAE(), "MedAE(mode = 'per-segment', missing_mode = 'error', )"),
         (MSLE(), "MSLE(mode = 'per-segment', missing_mode = 'error', )"),
-=======
-        (RMSE(), "RMSE(mode = 'per-segment', )"),
-        (MedAE(), "MedAE(mode = 'per-segment', missing_mode = 'error', )"),
-        (MSLE(), "MSLE(mode = 'per-segment', )"),
->>>>>>> 20d7fe91
         (MAPE(), "MAPE(mode = 'per-segment', missing_mode = 'error', )"),
         (SMAPE(), "SMAPE(mode = 'per-segment', missing_mode = 'error', )"),
         (R2(), "R2(mode = 'per-segment', missing_mode = 'error', )"),
@@ -187,15 +181,9 @@
     (
         MAE(missing_mode="error"),
         MSE(missing_mode="error"),
-<<<<<<< HEAD
         RMSE(missing_mode="error"),
-        MedAE(),
+        MedAE(missing_mode="error"),
         MSLE(missing_mode="error"),
-=======
-        RMSE(),
-        MedAE(missing_mode="error"),
-        MSLE(),
->>>>>>> 20d7fe91
         MAPE(missing_mode="error"),
         SMAPE(missing_mode="error"),
         R2(missing_mode="error"),
@@ -225,9 +213,9 @@
         MaxDeviation(missing_mode="ignore"),
         R2(missing_mode="ignore"),
         MedAE(missing_mode="ignore"),
-        MissingCounter(),
         RMSE(missing_mode="ignore"),
         MSLE(missing_mode="ignore"),
+        MissingCounter(),
     ),
 )
 def test_invalid_single_nan_ignore(metric, train_test_dfs):
@@ -251,13 +239,10 @@
         (Sign(mode="per-segment", missing_mode="ignore"), type(None)),
         (WAPE(mode="per-segment", missing_mode="ignore"), type(None)),
         (MaxDeviation(mode="per-segment", missing_mode="ignore"), type(None)),
-<<<<<<< HEAD
+        (R2(mode="per-segment", missing_mode="ignore"), type(None)),
+        (MedAE(mode="per-segment", missing_mode="ignore"), type(None)),
         (RMSE(mode="per-segment", missing_mode="ignore"), type(None)),
         (MSLE(mode="per-segment", missing_mode="ignore"), type(None)),
-=======
-        (R2(mode="per-segment", missing_mode="ignore"), type(None)),
-        (MedAE(mode="per-segment", missing_mode="ignore"), type(None)),
->>>>>>> 20d7fe91
         (MissingCounter(mode="per-segment"), float),
     ),
 )
@@ -288,13 +273,10 @@
         Sign(mode="macro", missing_mode="ignore"),
         WAPE(mode="macro", missing_mode="ignore"),
         MaxDeviation(mode="macro", missing_mode="ignore"),
-<<<<<<< HEAD
+        R2(mode="macro", missing_mode="ignore"),
+        MedAE(mode="macro", missing_mode="ignore"),
         RMSE(mode="macro", missing_mode="ignore"),
         MSLE(mode="macro", missing_mode="ignore"),
-=======
-        R2(mode="macro", missing_mode="ignore"),
-        MedAE(mode="macro", missing_mode="ignore"),
->>>>>>> 20d7fe91
         MissingCounter(mode="macro"),
     ),
 )
@@ -316,13 +298,10 @@
         (Sign(mode="macro", missing_mode="ignore"), type(None)),
         (WAPE(mode="macro", missing_mode="ignore"), type(None)),
         (MaxDeviation(mode="macro", missing_mode="ignore"), type(None)),
-<<<<<<< HEAD
+        (R2(mode="macro", missing_mode="ignore"), type(None)),
+        (MedAE(mode="macro", missing_mode="ignore"), type(None)),
         (RMSE(mode="macro", missing_mode="ignore"), type(None)),
         (MSLE(mode="macro", missing_mode="ignore"), type(None)),
-=======
-        (R2(mode="macro", missing_mode="ignore"), type(None)),
-        (MedAE(mode="macro", missing_mode="ignore"), type(None)),
->>>>>>> 20d7fe91
         (MissingCounter(mode="macro"), float),
     ),
 )

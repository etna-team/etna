--- conflicted
+++ resolved
@@ -1911,14 +1911,4 @@
         :
             Tuple of TSDataset sizes
         """
-<<<<<<< HEAD
-        current_number_of_features = 0
-        for segment in self.segments:
-            cur_seg_features = self.df[segment].columns.get_level_values("feature").unique()
-            if current_number_of_features != 0 and current_number_of_features != len(cur_seg_features):
-                return len(self.timestamps), len(self.segments), None
-            current_number_of_features = len(cur_seg_features)
-        return len(self.timestamps), len(self.segments), current_number_of_features
-=======
-        return len(self.index), len(self.segments), len(self.features)
->>>>>>> 307f6356
+        return len(self.timestamps), len(self.segments), len(self.features)
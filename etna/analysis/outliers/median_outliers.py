import math
import typing
from typing import Dict
from typing import List
from typing import Union

import numpy as np
import pandas as pd

if typing.TYPE_CHECKING:
    from etna.datasets import TSDataset


def get_anomalies_median(
<<<<<<< HEAD
    ts: "TSDataset", in_column: str = "target", window_size: int = 10, alpha: float = 3
) -> typing.Dict[str, typing.List[typing.Union[pd.Timestamp, int]]]:
=======
    ts: "TSDataset", in_column: str = "target", window_size: int = 10, alpha: float = 3, index_only: bool = True
) -> Dict[str, Union[List[pd.Timestamp], pd.Series]]:
>>>>>>> b707d37c
    """
    Get point outliers in time series using median model (estimation model-based method).

    Outliers are all points deviating from the median by more than alpha * std,
    where std is the sample standard deviation in the window.

    Parameters
    ----------
    ts:
        TSDataset with timeseries data
    in_column:
        name of the column in which the anomaly is searching
    window_size:
        number of points in the window
    alpha:
        coefficient for determining the threshold
    index_only:
        whether to return only outliers indices. If `False` will return outliers series

    Returns
    -------
    :
        dict of outliers in format {segment: [outliers_timestamps]}
    """
    outliers_per_segment = {}
    segments = ts.segments
    for seg in segments:
        anomalies: List[int] = []

        segment_df = ts.df[seg].reset_index()
        values = segment_df[in_column].values

        n_iter = math.ceil(len(values) / window_size)
        for i in range(n_iter):
            left_border = i * window_size
            right_border = min(left_border + window_size, len(values))
            med = np.median(values[left_border:right_border])
            std = np.std(values[left_border:right_border])
            diff = np.abs(values[left_border:right_border] - med)
            anomalies.extend(np.where(diff > std * alpha)[0] + left_border)

        if len(anomalies):
            store_values = segment_df.iloc[anomalies]

            if index_only:
                store_values = list(store_values["timestamp"].values)
            else:
                store_values = pd.Series(store_values[in_column].values, index=store_values["timestamp"])

            outliers_per_segment[seg] = store_values

    return outliers_per_segment<|MERGE_RESOLUTION|>--- conflicted
+++ resolved
@@ -12,13 +12,8 @@
 
 
 def get_anomalies_median(
-<<<<<<< HEAD
-    ts: "TSDataset", in_column: str = "target", window_size: int = 10, alpha: float = 3
-) -> typing.Dict[str, typing.List[typing.Union[pd.Timestamp, int]]]:
-=======
     ts: "TSDataset", in_column: str = "target", window_size: int = 10, alpha: float = 3, index_only: bool = True
-) -> Dict[str, Union[List[pd.Timestamp], pd.Series]]:
->>>>>>> b707d37c
+) -> Dict[str, Union[List[pd.Timestamp], List[int], pd.Series]]:
     """
     Get point outliers in time series using median model (estimation model-based method).
 

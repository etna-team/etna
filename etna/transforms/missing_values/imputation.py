--- conflicted
+++ resolved
@@ -2,12 +2,7 @@
 from typing import Dict
 from typing import List
 from typing import Optional
-<<<<<<< HEAD
-from typing import Union
-from typing import cast
-=======
 from typing import Sequence
->>>>>>> b707d37c
 
 import bottleneck as bn
 import numpy as np
@@ -154,14 +149,9 @@
         self.default_value = default_value
         self.constant_value = constant_value
         self._strategy = ImputerMode(strategy)
-<<<<<<< HEAD
-        self._fill_value: Optional[Dict[str, float]] = None
-        self._nan_timestamps: Optional[Dict[str, Union[List[pd.Timestamp], List[int]]]] = None
-=======
         self._fit_segments: Optional[Sequence[str]] = None
         self._nans_to_impute_mask: Optional[pd.DataFrame] = None
         self._mean_imputer: Optional[SimpleImputerSubsegment] = None
->>>>>>> b707d37c
 
     def get_regressors_info(self) -> List[str]:
         """Return the list with regressors created by the transform."""

from pathlib import Path
from typing import List
from typing import Optional
from typing import Sequence
from typing import Union

from etna import SETTINGS
from etna.datasets import TSDataset
from etna.models.nn.chronos.base import ChronosBaseModel

if SETTINGS.chronos_required:
    import torch

_DOWNLOAD_PATH = Path.home() / ".etna" / "chronos-models" / "chronos"


class ChronosModel(ChronosBaseModel):
    """
    Class for pretrained chronos models.

    This model is only for zero-shot forecasting: it doesn't support training on data during ``fit``.

    Official implementation: https://github.com/amazon-science/chronos-forecasting

    Note
    ----
    This model requires ``chronos`` extension to be installed.
    Read more about this at :ref:`installation page <installation>`.
    """

    def __init__(
        self,
        path_or_url: str,
        encoder_length: int = 512,
        device: str = "cpu",
        dtype: Optional[Union[str, torch.dtype]] = None,
        num_samples: int = 1,
        temperature: float = 1.0,
        top_k: int = 50,
        top_p: float = 1.0,
        limit_prediction_length: bool = False,
        batch_size: int = 128,
        cache_dir: Path = _DOWNLOAD_PATH,
    ):
        """
        Init Chronos model.

        Parameters
        ----------
        path_or_url:
            Path to the model. It can be huggingface repository, local path or external url.

            - If huggingface repository, the available models are:

              - 'amazon/chronos-t5-tiny'
              - 'amazon/chronos-t5-mini'
              - 'amazon/chronos-t5-small'
              - 'amazon/chronos-t5-base'
              - 'amazon/chronos-t5-large'.
              During the first initialization model is downloaded from huggingface and saved to local ``cache_dir``.
              All following initializations model will be loaded from ``cache_dir``. See ``pretrained_model_name_or_path`` parameter of :py:func:`transformers.PreTrainedModel.from_pretrained`.
            - If local path, model will not be saved to local ``cache_dir``.
            - If external url, it must be zip archive with the same name as model directory inside. Model will be downloaded to ``cache_dir``.
        device:
            Device type. See ``device_map`` parameter of :py:func:`transformers.PreTrainedModel.from_pretrained`.
        dtype:
            Torch dtype of computation. See ``torch_dtype`` parameter of :py:func:`transformers.PreTrainedModel.from_pretrained`. By default "float32" is set.
        encoder_length:
            Number of last timestamps to use as a context.
        num_samples:
            Number of samples generated for one timestamp.
        temperature:
            Temperature of generation. Higher `temperature` will make outputs more random and diverse.
        top_k:
            Number of most likely tokens to sample from at each step of generation. Higher `top_k` will make outputs more random and diverse.
        top_p:
            The cumulative probability cutoff for token selection at each step of generation. Lower `top_p` will make outputs more random and diverse.
        limit_prediction_length:
            Whether to cancel prediction if prediction_length is greater that built-in prediction length from the model.
        batch_size:
            Batch size. It can be useful when inference is done on gpu.
        cache_dir:
            Local path to save model from huggingface during first model initialization. All following class initializations appropriate model version will be downloaded from this path.
            See ``cache_dir`` parameter of :py:func:`transformers.PreTrainedModel.from_pretrained`.
        """
        self.path_or_url = path_or_url
        self.encoder_length = encoder_length
        self.device = device
        self.dtype = dtype if dtype is not None else "float32"
        self.num_samples = num_samples
        self.temperature = temperature
        self.top_k = top_k
        self.top_p = top_p
        self.limit_prediction_length = limit_prediction_length
        self.batch_size = batch_size
        self.cache_dir = cache_dir

        super().__init__(
            path_or_url=path_or_url,
            encoder_length=encoder_length,
            device=device,
<<<<<<< HEAD
            dtype=dtype,  # type: ignore
=======
            dtype=self.dtype,
>>>>>>> 9cb5b381
            cache_dir=cache_dir,
        )

    def forecast(
        self,
        ts: TSDataset,
        prediction_size: int,
        prediction_interval: bool = False,
        quantiles: Sequence[float] = (0.025, 0.975),
        return_components: bool = False,
    ) -> TSDataset:
        """Make autoregressive forecasts.

        Parameters
        ----------
        ts:
            Dataset with features.
        prediction_size:
            Number of last timestamps to leave after making prediction.
            Previous timestamps will be used as a context.
        prediction_interval:
            If True returns prediction interval for forecast.
        quantiles:
            Levels of prediction distribution. By default 2.5% and 97.5% are taken to form a 95% prediction interval.
        return_components:
            If True additionally returns forecast components.

        Returns
        -------
        :
            Dataset with predictions.
        """
        return self._forecast(
            ts=ts,
            prediction_size=prediction_size,
            prediction_interval=prediction_interval,
            quantiles=quantiles,
            return_components=return_components,
            num_samples=self.num_samples,
            temperature=self.temperature,
            top_k=self.top_k,
            top_p=self.top_p,
            limit_prediction_length=self.limit_prediction_length,
            batch_size=self.batch_size,
        )

    @staticmethod
    def list_models() -> List[str]:
        """
        Return a list of available pretrained chronos models.

        Returns
        -------
        :
            List of available pretrained chronos models.
        """
        return [
            "amazon/chronos-t5-tiny",
            "amazon/chronos-t5-mini",
            "amazon/chronos-t5-small",
            "amazon/chronos-t5-base",
            "amazon/chronos-t5-large",
        ]<|MERGE_RESOLUTION|>--- conflicted
+++ resolved
@@ -99,11 +99,7 @@
             path_or_url=path_or_url,
             encoder_length=encoder_length,
             device=device,
-<<<<<<< HEAD
-            dtype=dtype,  # type: ignore
-=======
             dtype=self.dtype,
->>>>>>> 9cb5b381
             cache_dir=cache_dir,
         )
 
